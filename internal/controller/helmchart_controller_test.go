/*
Copyright 2020 The Flux authors

Licensed under the Apache License, Version 2.0 (the "License");
you may not use this file except in compliance with the License.
You may obtain a copy of the License at

    http://www.apache.org/licenses/LICENSE-2.0

Unless required by applicable law or agreed to in writing, software
distributed under the License is distributed on an "AS IS" BASIS,
WITHOUT WARRANTIES OR CONDITIONS OF ANY KIND, either express or implied.
See the License for the specific language governing permissions and
limitations under the License.
*/

package controller

import (
	"bytes"
	"context"
	"crypto/x509"
	"encoding/base64"
	"encoding/json"
	"errors"
	"fmt"
	"io"
	"net/http"
	"os"
	"path"
	"path/filepath"
	"reflect"
	"strings"
	"testing"
	"time"

	"github.com/notaryproject/notation-core-go/signature/cose"
	"github.com/notaryproject/notation-core-go/testhelper"
	"github.com/notaryproject/notation-go"
	nr "github.com/notaryproject/notation-go/registry"
	"github.com/notaryproject/notation-go/signer"
	"github.com/notaryproject/notation-go/verifier/trustpolicy"
	. "github.com/onsi/gomega"
	coptions "github.com/sigstore/cosign/v2/cmd/cosign/cli/options"
	"github.com/sigstore/cosign/v2/cmd/cosign/cli/sign"
	"github.com/sigstore/cosign/v2/pkg/cosign"
	hchart "helm.sh/helm/v3/pkg/chart"
	"helm.sh/helm/v3/pkg/chart/loader"
	helmreg "helm.sh/helm/v3/pkg/registry"
	corev1 "k8s.io/api/core/v1"
	apierrors "k8s.io/apimachinery/pkg/api/errors"
	metav1 "k8s.io/apimachinery/pkg/apis/meta/v1"
	"k8s.io/client-go/tools/record"
	oras "oras.land/oras-go/v2/registry/remote"
	ctrl "sigs.k8s.io/controller-runtime"
	"sigs.k8s.io/controller-runtime/pkg/client"
	fakeclient "sigs.k8s.io/controller-runtime/pkg/client/fake"
	"sigs.k8s.io/controller-runtime/pkg/controller/controllerutil"

	kstatus "github.com/fluxcd/cli-utils/pkg/kstatus/status"
	"github.com/fluxcd/pkg/apis/meta"
	"github.com/fluxcd/pkg/helmtestserver"
	"github.com/fluxcd/pkg/runtime/conditions"
	conditionscheck "github.com/fluxcd/pkg/runtime/conditions/check"
	"github.com/fluxcd/pkg/runtime/jitter"
	"github.com/fluxcd/pkg/runtime/patch"
	"github.com/fluxcd/pkg/testserver"

	sourcev1 "github.com/fluxcd/source-controller/api/v1"
	sourcev1beta2 "github.com/fluxcd/source-controller/api/v1beta2"
	serror "github.com/fluxcd/source-controller/internal/error"
	"github.com/fluxcd/source-controller/internal/helm/chart"
	"github.com/fluxcd/source-controller/internal/helm/chart/secureloader"
	"github.com/fluxcd/source-controller/internal/helm/registry"
	"github.com/fluxcd/source-controller/internal/oci"
	snotation "github.com/fluxcd/source-controller/internal/oci/notation"
	sreconcile "github.com/fluxcd/source-controller/internal/reconcile"
	"github.com/fluxcd/source-controller/internal/reconcile/summarize"
)

func TestHelmChartReconciler_deleteBeforeFinalizer(t *testing.T) {
	g := NewWithT(t)

	namespaceName := "helmchart-" + randStringRunes(5)
	namespace := &corev1.Namespace{
		ObjectMeta: metav1.ObjectMeta{Name: namespaceName},
	}
	g.Expect(k8sClient.Create(ctx, namespace)).ToNot(HaveOccurred())
	t.Cleanup(func() {
		g.Expect(k8sClient.Delete(ctx, namespace)).NotTo(HaveOccurred())
	})

	helmchart := &sourcev1.HelmChart{}
	helmchart.Name = "test-helmchart"
	helmchart.Namespace = namespaceName
	helmchart.Spec = sourcev1.HelmChartSpec{
		Interval: metav1.Duration{Duration: interval},
		Chart:    "foo",
		SourceRef: sourcev1.LocalHelmChartSourceReference{
			Kind: "HelmRepository",
			Name: "bar",
		},
	}
	// Add a test finalizer to prevent the object from getting deleted.
	helmchart.SetFinalizers([]string{"test-finalizer"})
	g.Expect(k8sClient.Create(ctx, helmchart)).NotTo(HaveOccurred())
	// Add deletion timestamp by deleting the object.
	g.Expect(k8sClient.Delete(ctx, helmchart)).NotTo(HaveOccurred())

	r := &HelmChartReconciler{
		Client:        k8sClient,
		EventRecorder: record.NewFakeRecorder(32),
		Storage:       testStorage,
	}
	// NOTE: Only a real API server responds with an error in this scenario.
	_, err := r.Reconcile(ctx, ctrl.Request{NamespacedName: client.ObjectKeyFromObject(helmchart)})
	g.Expect(err).NotTo(HaveOccurred())
}

func TestHelmChartReconciler_Reconcile(t *testing.T) {
	g := NewWithT(t)

	const (
		chartName    = "helmchart"
		chartVersion = "0.2.0"
		chartPath    = "testdata/charts/helmchart"
	)

	serverFactory, err := helmtestserver.NewTempHelmServer()
	g.Expect(err).NotTo(HaveOccurred())
	defer os.RemoveAll(serverFactory.Root())

	g.Expect(serverFactory.PackageChartWithVersion(chartPath, chartVersion)).To(Succeed())
	g.Expect(serverFactory.GenerateIndex()).To(Succeed())

	tests := []struct {
		name       string
		beforeFunc func(repository *sourcev1.HelmRepository)
		assertFunc func(g *WithT, obj *sourcev1.HelmChart, repository *sourcev1.HelmRepository)
	}{
		{
			name: "Reconciles chart build",
			assertFunc: func(g *WithT, obj *sourcev1.HelmChart, repository *sourcev1.HelmRepository) {
				origObj := obj.DeepCopy()

				key := client.ObjectKey{Name: obj.Name, Namespace: obj.Namespace}

				// Wait for finalizer to be set
				g.Eventually(func() bool {
					if err := testEnv.Get(ctx, key, obj); err != nil {
						return false
					}
					return len(obj.Finalizers) > 0
				}, timeout).Should(BeTrue())

				// Wait for HelmChart to be Ready
				waitForSourceReadyWithArtifact(ctx, g, obj)

				// Check if the object status is valid.
				condns := &conditionscheck.Conditions{NegativePolarity: helmChartReadyCondition.NegativePolarity}
				checker := conditionscheck.NewChecker(testEnv.Client, condns)
				checker.WithT(g).CheckErr(ctx, obj)

				// kstatus client conformance check.
				u, err := patch.ToUnstructured(obj)
				g.Expect(err).ToNot(HaveOccurred())
				res, err := kstatus.Compute(u)
				g.Expect(err).ToNot(HaveOccurred())
				g.Expect(res.Status).To(Equal(kstatus.CurrentStatus))

				// Patch the object with reconcile request annotation.
				patchHelper, err := patch.NewHelper(obj, testEnv.Client)
				g.Expect(err).ToNot(HaveOccurred())
				annotations := map[string]string{
					meta.ReconcileRequestAnnotation: "now",
				}
				obj.SetAnnotations(annotations)
				g.Expect(patchHelper.Patch(ctx, obj)).ToNot(HaveOccurred())
				g.Eventually(func() bool {
					if err := testEnv.Get(ctx, key, obj); err != nil {
						return false
					}
					return obj.Status.LastHandledReconcileAt == "now"
				}, timeout).Should(BeTrue())

				// Check if the cache contains the index.
				repoKey := client.ObjectKey{Name: repository.Name, Namespace: repository.Namespace}
				err = testEnv.Get(ctx, repoKey, repository)
				g.Expect(err).ToNot(HaveOccurred())
				_, found := testCache.Get(repository.GetArtifact().Path)
				g.Expect(found).To(BeTrue())

				g.Expect(testEnv.Delete(ctx, obj)).To(Succeed())

				// Wait for HelmChart to be deleted
				waitForSourceDeletion(ctx, g, obj)

				// Check if a suspended object gets deleted.
				// NOTE: Since the object is already created when received in
				// this assertFunc, reset the ResourceVersion from the object
				// before recreating it to avoid API server error.
				obj = origObj.DeepCopy()
				obj.ResourceVersion = ""
				testSuspendedObjectDeleteWithArtifact(ctx, g, obj)
			},
		},
		{
			name: "Stalling on invalid repository URL",
			beforeFunc: func(repository *sourcev1.HelmRepository) {
				repository.Spec.URL = "https://unsupported/foo://" // Invalid URL
			},
			assertFunc: func(g *WithT, obj *sourcev1.HelmChart, _ *sourcev1.HelmRepository) {
				key := client.ObjectKey{Name: obj.Name, Namespace: obj.Namespace}
				// Wait for HelmChart to be FetchFailed == true
				g.Eventually(func() bool {
					if err := testEnv.Get(ctx, key, obj); err != nil {
						return false
					}
					if !conditions.IsTrue(obj, sourcev1.FetchFailedCondition) {
						return false
					}
					// observedGeneration is -1 because we have no successful reconciliation
					return obj.Status.ObservedGeneration == -1
				}, timeout).Should(BeTrue())

				// Check if the object status is valid.
				condns := &conditionscheck.Conditions{NegativePolarity: helmChartReadyCondition.NegativePolarity}
				checker := conditionscheck.NewChecker(testEnv.Client, condns)
				checker.WithT(g).CheckErr(ctx, obj)

				g.Expect(testEnv.Delete(ctx, obj)).To(Succeed())

				// Wait for HelmChart to be deleted
				g.Eventually(func() bool {
					if err := testEnv.Get(ctx, key, obj); err != nil {
						return apierrors.IsNotFound(err)
					}
					return false
				}, timeout).Should(BeTrue())
			},
		},
		{
			name: "Stalling on invalid oci repository URL",
			beforeFunc: func(repository *sourcev1.HelmRepository) {
				repository.Spec.URL = strings.Replace(repository.Spec.URL, "http", "oci", 1)
			},
			assertFunc: func(g *WithT, obj *sourcev1.HelmChart, _ *sourcev1.HelmRepository) {
				key := client.ObjectKey{Name: obj.Name, Namespace: obj.Namespace}
				// Wait for HelmChart to be Ready
				g.Eventually(func() bool {
					if err := testEnv.Get(ctx, key, obj); err != nil {
						return false
					}
					if !conditions.IsTrue(obj, sourcev1.FetchFailedCondition) {
						return false
					}
					// observedGeneration is -1 because we have no successful reconciliation
					return obj.Status.ObservedGeneration == -1
				}, timeout).Should(BeTrue())

				// Check if the object status is valid.
				condns := &conditionscheck.Conditions{NegativePolarity: helmChartReadyCondition.NegativePolarity}
				checker := conditionscheck.NewChecker(testEnv.Client, condns)
				checker.WithT(g).CheckErr(ctx, obj)

				g.Expect(testEnv.Delete(ctx, obj)).To(Succeed())

				// Wait for HelmChart to be deleted
				g.Eventually(func() bool {
					if err := testEnv.Get(ctx, key, obj); err != nil {
						return apierrors.IsNotFound(err)
					}
					return false
				}, timeout).Should(BeTrue())
			},
		},
	}

	for _, tt := range tests {
		t.Run(tt.name, func(t *testing.T) {
			g := NewWithT(t)

			server := testserver.NewHTTPServer(serverFactory.Root())
			server.Start()
			defer server.Stop()

			ns, err := testEnv.CreateNamespace(ctx, "helmchart")
			g.Expect(err).ToNot(HaveOccurred())
			defer func() { g.Expect(testEnv.Delete(ctx, ns)).To(Succeed()) }()

			repository := sourcev1.HelmRepository{
				ObjectMeta: metav1.ObjectMeta{
					GenerateName: "helmrepository-",
					Namespace:    ns.Name,
				},
				Spec: sourcev1.HelmRepositorySpec{
					URL: server.URL(),
				},
			}

			if tt.beforeFunc != nil {
				tt.beforeFunc(&repository)
			}

			g.Expect(testEnv.CreateAndWait(ctx, &repository)).To(Succeed())
			defer func() { g.Expect(testEnv.Delete(ctx, &repository)).To(Succeed()) }()

			obj := sourcev1.HelmChart{
				ObjectMeta: metav1.ObjectMeta{
					GenerateName: "helmrepository-reconcile-",
					Namespace:    ns.Name,
				},
				Spec: sourcev1.HelmChartSpec{
					Chart:   chartName,
					Version: chartVersion,
					SourceRef: sourcev1.LocalHelmChartSourceReference{
						Kind: sourcev1.HelmRepositoryKind,
						Name: repository.Name,
					},
				},
			}
			g.Expect(testEnv.Create(ctx, &obj)).To(Succeed())

			if tt.assertFunc != nil {
				tt.assertFunc(g, &obj, &repository)
			}
		})
	}
}

func TestHelmChartReconciler_reconcileStorage(t *testing.T) {
	tests := []struct {
		name             string
		beforeFunc       func(obj *sourcev1.HelmChart, storage *Storage) error
		want             sreconcile.Result
		wantErr          bool
		assertArtifact   *sourcev1.Artifact
		assertConditions []metav1.Condition
		assertPaths      []string
	}{
		{
			name: "garbage collects",
			beforeFunc: func(obj *sourcev1.HelmChart, storage *Storage) error {
				revisions := []string{"a", "b", "c", "d"}
				for n := range revisions {
					v := revisions[n]
					obj.Status.Artifact = &sourcev1.Artifact{
						Path:     fmt.Sprintf("/reconcile-storage/%s.txt", v),
						Revision: v,
					}
					if err := storage.MkdirAll(*obj.Status.Artifact); err != nil {
						return err
					}
					if err := storage.AtomicWriteFile(obj.Status.Artifact, strings.NewReader(v), 0o640); err != nil {
						return err
					}
					if n != len(revisions)-1 {
						time.Sleep(time.Second * 1)
					}
				}
				storage.SetArtifactURL(obj.Status.Artifact)
				conditions.MarkTrue(obj, meta.ReadyCondition, "foo", "bar")
				return nil
			},
			assertArtifact: &sourcev1.Artifact{
				Path:     "/reconcile-storage/d.txt",
				Revision: "d",
				Digest:   "sha256:18ac3e7343f016890c510e93f935261169d9e3f565436429830faf0934f4f8e4",
				URL:      testStorage.Hostname + "/reconcile-storage/d.txt",
				Size:     int64p(int64(len("d"))),
			},
			assertPaths: []string{
				"/reconcile-storage/d.txt",
				"/reconcile-storage/c.txt",
				"!/reconcile-storage/b.txt",
				"!/reconcile-storage/a.txt",
			},
			want: sreconcile.ResultSuccess,
			assertConditions: []metav1.Condition{
				*conditions.TrueCondition(meta.ReadyCondition, "foo", "bar"),
			},
		},
		{
			name: "build artifact first time",
			want: sreconcile.ResultSuccess,
			assertConditions: []metav1.Condition{
				*conditions.TrueCondition(meta.ReconcilingCondition, meta.ProgressingReason, "building artifact"),
				*conditions.UnknownCondition(meta.ReadyCondition, meta.ProgressingReason, "building artifact"),
			},
		},
		{
			name: "notices missing artifact in storage",
			beforeFunc: func(obj *sourcev1.HelmChart, storage *Storage) error {
				obj.Status.Artifact = &sourcev1.Artifact{
					Path:     "/reconcile-storage/invalid.txt",
					Revision: "d",
				}
				storage.SetArtifactURL(obj.Status.Artifact)
				return nil
			},
			want: sreconcile.ResultSuccess,
			assertPaths: []string{
				"!/reconcile-storage/invalid.txt",
			},
			assertConditions: []metav1.Condition{
				*conditions.TrueCondition(meta.ReconcilingCondition, meta.ProgressingReason, "building artifact: disappeared from storage"),
				*conditions.UnknownCondition(meta.ReadyCondition, meta.ProgressingReason, "building artifact: disappeared from storage"),
			},
		},
		{
			name: "notices empty artifact digest",
			beforeFunc: func(obj *sourcev1.HelmChart, storage *Storage) error {
				f := "empty-digest.txt"

				obj.Status.Artifact = &sourcev1.Artifact{
					Path:     fmt.Sprintf("/reconcile-storage/%s.txt", f),
					Revision: "fake",
				}

				if err := storage.MkdirAll(*obj.Status.Artifact); err != nil {
					return err
				}
				if err := storage.AtomicWriteFile(obj.Status.Artifact, strings.NewReader(f), 0o600); err != nil {
					return err
				}

				// Overwrite with a different digest
				obj.Status.Artifact.Digest = ""

				return nil
			},
			want: sreconcile.ResultSuccess,
			assertPaths: []string{
				"!/reconcile-storage/empty-digest.txt",
			},
			assertConditions: []metav1.Condition{
				*conditions.TrueCondition(meta.ReconcilingCondition, meta.ProgressingReason, "building artifact: disappeared from storage"),
				*conditions.UnknownCondition(meta.ReadyCondition, meta.ProgressingReason, "building artifact: disappeared from storage"),
			},
		},
		{
			name: "notices artifact digest mismatch",
			beforeFunc: func(obj *sourcev1.HelmChart, storage *Storage) error {
				f := "digest-mismatch.txt"

				obj.Status.Artifact = &sourcev1.Artifact{
					Path:     fmt.Sprintf("/reconcile-storage/%s.txt", f),
					Revision: "fake",
				}

				if err := storage.MkdirAll(*obj.Status.Artifact); err != nil {
					return err
				}
				if err := storage.AtomicWriteFile(obj.Status.Artifact, strings.NewReader(f), 0o600); err != nil {
					return err
				}

				// Overwrite with a different digest
				obj.Status.Artifact.Digest = "sha256:6c329d5322473f904e2f908a51c12efa0ca8aa4201dd84f2c9d203a6ab3e9023"

				return nil
			},
			want: sreconcile.ResultSuccess,
			assertPaths: []string{
				"!/reconcile-storage/digest-mismatch.txt",
			},
			assertConditions: []metav1.Condition{
				*conditions.TrueCondition(meta.ReconcilingCondition, meta.ProgressingReason, "building artifact: disappeared from storage"),
				*conditions.UnknownCondition(meta.ReadyCondition, meta.ProgressingReason, "building artifact: disappeared from storage"),
			},
		},
		{
			name: "updates hostname on diff from current",
			beforeFunc: func(obj *sourcev1.HelmChart, storage *Storage) error {
				obj.Status.Artifact = &sourcev1.Artifact{
					Path:     "/reconcile-storage/hostname.txt",
					Revision: "f",
					Digest:   "sha256:3b9c358f36f0a31b6ad3e14f309c7cf198ac9246e8316f9ce543d5b19ac02b80",
					URL:      "http://outdated.com/reconcile-storage/hostname.txt",
				}
				if err := storage.MkdirAll(*obj.Status.Artifact); err != nil {
					return err
				}
				if err := storage.AtomicWriteFile(obj.Status.Artifact, strings.NewReader("file"), 0o640); err != nil {
					return err
				}
				conditions.MarkTrue(obj, meta.ReadyCondition, "foo", "bar")
				return nil
			},
			want: sreconcile.ResultSuccess,
			assertPaths: []string{
				"/reconcile-storage/hostname.txt",
			},
			assertArtifact: &sourcev1.Artifact{
				Path:     "/reconcile-storage/hostname.txt",
				Revision: "f",
				Digest:   "sha256:3b9c358f36f0a31b6ad3e14f309c7cf198ac9246e8316f9ce543d5b19ac02b80",
				URL:      testStorage.Hostname + "/reconcile-storage/hostname.txt",
				Size:     int64p(int64(len("file"))),
			},
			assertConditions: []metav1.Condition{
				*conditions.TrueCondition(meta.ReadyCondition, "foo", "bar"),
			},
		},
	}
	for _, tt := range tests {
		t.Run(tt.name, func(t *testing.T) {
			g := NewWithT(t)

			defer func() {
				g.Expect(os.RemoveAll(filepath.Join(testStorage.BasePath, "/reconcile-storage"))).To(Succeed())
			}()

			r := &HelmChartReconciler{
				Client: fakeclient.NewClientBuilder().
					WithScheme(testEnv.GetScheme()).
					WithStatusSubresource(&sourcev1.HelmChart{}).
					Build(),
				EventRecorder: record.NewFakeRecorder(32),
				Storage:       testStorage,
				patchOptions:  getPatchOptions(helmChartReadyCondition.Owned, "sc"),
			}

			obj := &sourcev1.HelmChart{
				ObjectMeta: metav1.ObjectMeta{
					GenerateName: "test-",
					Generation:   1,
				},
			}
			if tt.beforeFunc != nil {
				g.Expect(tt.beforeFunc(obj, testStorage)).To(Succeed())
			}

			g.Expect(r.Client.Create(context.TODO(), obj)).ToNot(HaveOccurred())
			defer func() {
				g.Expect(r.Client.Delete(context.TODO(), obj)).ToNot(HaveOccurred())
			}()

			sp := patch.NewSerialPatcher(obj, r.Client)

			got, err := r.reconcileStorage(context.TODO(), sp, obj, nil)
			g.Expect(err != nil).To(Equal(tt.wantErr))
			g.Expect(got).To(Equal(tt.want))

			g.Expect(obj.Status.Artifact).To(MatchArtifact(tt.assertArtifact))
			if tt.assertArtifact != nil && tt.assertArtifact.URL != "" {
				g.Expect(obj.Status.Artifact.URL).To(Equal(tt.assertArtifact.URL))
			}
			g.Expect(obj.Status.Conditions).To(conditions.MatchConditions(tt.assertConditions))

			for _, p := range tt.assertPaths {
				absoluteP := filepath.Join(testStorage.BasePath, p)
				if !strings.HasPrefix(p, "!") {
					g.Expect(absoluteP).To(BeAnExistingFile())
					continue
				}
				g.Expect(absoluteP).NotTo(BeAnExistingFile())
			}

			// In-progress status condition validity.
			checker := conditionscheck.NewInProgressChecker(r.Client)
			checker.WithT(g).CheckErr(ctx, obj)
		})
	}
}

func TestHelmChartReconciler_reconcileSource(t *testing.T) {
	g := NewWithT(t)

	tmpDir := t.TempDir()

	storage, err := NewStorage(tmpDir, "example.com", retentionTTL, retentionRecords)
	g.Expect(err).ToNot(HaveOccurred())

	gitArtifact := &sourcev1.Artifact{
		Revision: "mock-ref/abcdefg12345678",
		Path:     "mock.tgz",
	}
	g.Expect(storage.Archive(gitArtifact, "testdata/charts", nil)).To(Succeed())

	tests := []struct {
		name       string
		source     sourcev1.Source
		beforeFunc func(obj *sourcev1.HelmChart)
		want       sreconcile.Result
		wantErr    error
		assertFunc func(g *WithT, build chart.Build, obj sourcev1.HelmChart)
		cleanFunc  func(g *WithT, build *chart.Build)
	}{
		{
			name: "Observes Artifact revision and build result",
			source: &sourcev1.GitRepository{
				ObjectMeta: metav1.ObjectMeta{
					Name:      "gitrepository",
					Namespace: "default",
				},
				Status: sourcev1.GitRepositoryStatus{
					Artifact: gitArtifact,
				},
			},
			beforeFunc: func(obj *sourcev1.HelmChart) {
				obj.Spec.Chart = "testdata/charts/helmchart-0.1.0.tgz"
				obj.Spec.SourceRef = sourcev1.LocalHelmChartSourceReference{
					Name: "gitrepository",
					Kind: sourcev1.GitRepositoryKind,
				}
			},
			want: sreconcile.ResultSuccess,
			assertFunc: func(g *WithT, build chart.Build, obj sourcev1.HelmChart) {
				g.Expect(build.Complete()).To(BeTrue())
				g.Expect(build.Name).To(Equal("helmchart"))
				g.Expect(build.Version).To(Equal("0.1.0"))
				g.Expect(build.Path).To(BeARegularFile())

				g.Expect(obj.Status.ObservedSourceArtifactRevision).To(Equal(gitArtifact.Revision))
				g.Expect(obj.Status.Conditions).To(conditions.MatchConditions([]metav1.Condition{
					*conditions.TrueCondition(meta.ReconcilingCondition, meta.ProgressingReason, "building artifact: pulled 'helmchart' chart with version '0.1.0'"),
					*conditions.UnknownCondition(meta.ReadyCondition, meta.ProgressingReason, "building artifact: pulled 'helmchart' chart with version '0.1.0'"),
				}))
			},
			cleanFunc: func(g *WithT, build *chart.Build) {
				g.Expect(os.Remove(build.Path)).To(Succeed())
			},
		},
		{
			name: "Existing artifact makes AritfactOutdated=True",
			source: &sourcev1.GitRepository{
				ObjectMeta: metav1.ObjectMeta{
					Name:      "gitrepository",
					Namespace: "default",
				},
				Status: sourcev1.GitRepositoryStatus{
					Artifact: gitArtifact,
				},
			},
			beforeFunc: func(obj *sourcev1.HelmChart) {
				obj.Spec.Chart = "testdata/charts/helmchart-0.1.0.tgz"
				obj.Spec.SourceRef = sourcev1.LocalHelmChartSourceReference{
					Name: "gitrepository",
					Kind: sourcev1.GitRepositoryKind,
				}
				obj.Status.Artifact = &sourcev1.Artifact{
					Path:     "some-path",
					Revision: "some-rev",
				}
			},
			want: sreconcile.ResultSuccess,
			assertFunc: func(g *WithT, build chart.Build, obj sourcev1.HelmChart) {
				g.Expect(build.Complete()).To(BeTrue())
				g.Expect(build.Name).To(Equal("helmchart"))
				g.Expect(build.Version).To(Equal("0.1.0"))
				g.Expect(build.Path).To(BeARegularFile())

				g.Expect(obj.Status.ObservedSourceArtifactRevision).To(Equal(gitArtifact.Revision))
				g.Expect(obj.Status.Conditions).To(conditions.MatchConditions([]metav1.Condition{
					*conditions.TrueCondition(sourcev1.ArtifactOutdatedCondition, "NewChart", "pulled 'helmchart' chart with version '0.1.0'"),
					*conditions.TrueCondition(meta.ReconcilingCondition, meta.ProgressingReason, "building artifact: pulled 'helmchart' chart with version '0.1.0'"),
					*conditions.UnknownCondition(meta.ReadyCondition, meta.ProgressingReason, "building artifact: pulled 'helmchart' chart with version '0.1.0'"),
				}))
			},
		},
		{
			name: "Error on unavailable source",
			beforeFunc: func(obj *sourcev1.HelmChart) {
				obj.Spec.SourceRef = sourcev1.LocalHelmChartSourceReference{
					Name: "unavailable",
					Kind: sourcev1.GitRepositoryKind,
				}
				conditions.MarkReconciling(obj, meta.ProgressingReason, "foo")
				conditions.MarkUnknown(obj, meta.ReadyCondition, "foo", "bar")
			},
			want:    sreconcile.ResultEmpty,
<<<<<<< HEAD
			wantErr: &serror.Generic{Err: errors.New("gitrepositories.cd.qdrant.io \"unavailable\" not found")},
			assertFunc: func(g *WithT, build chart.Build, obj helmv1.HelmChart) {
=======
			wantErr: &serror.Generic{Err: errors.New("gitrepositories.source.toolkit.fluxcd.io \"unavailable\" not found")},
			assertFunc: func(g *WithT, build chart.Build, obj sourcev1.HelmChart) {
>>>>>>> e1ff038f
				g.Expect(build.Complete()).To(BeFalse())

				g.Expect(obj.Status.Conditions).To(conditions.MatchConditions([]metav1.Condition{
					*conditions.TrueCondition(sourcev1.FetchFailedCondition, "SourceUnavailable", "failed to get source: gitrepositories.cd.qdrant.io \"unavailable\" not found"),
					*conditions.TrueCondition(meta.ReconcilingCondition, meta.ProgressingReason, "foo"),
					*conditions.UnknownCondition(meta.ReadyCondition, "foo", "bar"),
				}))
			},
		},
		{
			name: "Stalling on unsupported source kind",
			beforeFunc: func(obj *sourcev1.HelmChart) {
				obj.Spec.SourceRef = sourcev1.LocalHelmChartSourceReference{
					Name: "unavailable",
					Kind: "Unsupported",
				}
				conditions.MarkReconciling(obj, meta.ProgressingReason, "foo")
				conditions.MarkUnknown(obj, meta.ReadyCondition, meta.ProgressingReason, "foo")
			},
			want:    sreconcile.ResultEmpty,
			wantErr: &serror.Stalling{Err: errors.New("unsupported source kind 'Unsupported'")},
			assertFunc: func(g *WithT, build chart.Build, obj sourcev1.HelmChart) {
				g.Expect(build.Complete()).To(BeFalse())

				g.Expect(obj.Status.Conditions).To(conditions.MatchConditions([]metav1.Condition{
					*conditions.TrueCondition(sourcev1.FetchFailedCondition, "SourceUnavailable", "failed to get source: unsupported source kind"),
					*conditions.TrueCondition(meta.ReconcilingCondition, meta.ProgressingReason, "foo"),
					*conditions.UnknownCondition(meta.ReadyCondition, meta.ProgressingReason, "foo"),
				}))
			},
		},
		{
			name: "Stalling on persistent build error",
			source: &sourcev1.GitRepository{
				ObjectMeta: metav1.ObjectMeta{
					Name:      "gitrepository",
					Namespace: "default",
				},
				Status: sourcev1.GitRepositoryStatus{
					Artifact: gitArtifact,
				},
			},
			beforeFunc: func(obj *sourcev1.HelmChart) {
				obj.Spec.Chart = "testdata/charts/helmchart-0.1.0.tgz"
				obj.Spec.SourceRef = sourcev1.LocalHelmChartSourceReference{
					Name: "gitrepository",
					Kind: sourcev1.GitRepositoryKind,
				}
				obj.Spec.ValuesFiles = []string{"invalid.yaml"}
				conditions.MarkReconciling(obj, meta.ProgressingReason, "foo")
				conditions.MarkUnknown(obj, meta.ReadyCondition, meta.ProgressingReason, "foo")
			},
			want:    sreconcile.ResultEmpty,
			wantErr: &serror.Stalling{Err: errors.New("values files merge error: no values file found at path")},
			assertFunc: func(g *WithT, build chart.Build, obj sourcev1.HelmChart) {
				g.Expect(build.Complete()).To(BeFalse())

				g.Expect(obj.Status.Conditions).To(conditions.MatchConditions([]metav1.Condition{
					*conditions.TrueCondition(sourcev1.BuildFailedCondition, "ValuesFilesError", "values files merge error: no values file found at path"),
					*conditions.TrueCondition(meta.ReconcilingCondition, meta.ProgressingReason, "foo"),
					*conditions.UnknownCondition(meta.ReadyCondition, meta.ProgressingReason, "foo"),
				}))
			},
		},
		{
			name: "ResultRequeue when source artifact is unavailable",
			source: &sourcev1.GitRepository{
				ObjectMeta: metav1.ObjectMeta{
					Name:      "gitrepository",
					Namespace: "default",
				},
				Status: sourcev1.GitRepositoryStatus{},
			},
			beforeFunc: func(obj *sourcev1.HelmChart) {
				obj.Spec.Chart = "testdata/charts/helmchart-0.1.0.tgz"
				obj.Spec.SourceRef = sourcev1.LocalHelmChartSourceReference{
					Name: "gitrepository",
					Kind: sourcev1.GitRepositoryKind,
				}
				obj.Status.ObservedSourceArtifactRevision = "foo"
				conditions.MarkReconciling(obj, meta.ProgressingReason, "foo")
				conditions.MarkUnknown(obj, meta.ReadyCondition, meta.ProgressingReason, "foo")
			},
			want: sreconcile.ResultRequeue,
			assertFunc: func(g *WithT, build chart.Build, obj sourcev1.HelmChart) {
				g.Expect(build.Complete()).To(BeFalse())

				g.Expect(obj.Status.ObservedSourceArtifactRevision).To(Equal("foo"))
				g.Expect(obj.Status.Conditions).To(conditions.MatchConditions([]metav1.Condition{
					*conditions.TrueCondition(sourcev1.FetchFailedCondition, "NoSourceArtifact", "no artifact available"),
					*conditions.TrueCondition(meta.ReconcilingCondition, meta.ProgressingReason, "foo"),
					*conditions.UnknownCondition(meta.ReadyCondition, meta.ProgressingReason, "foo"),
				}))
			},
		},
	}
	for _, tt := range tests {
		t.Run(tt.name, func(t *testing.T) {
			g := NewWithT(t)

			clientBuilder := fakeclient.NewClientBuilder().
				WithScheme(testEnv.GetScheme()).
				WithStatusSubresource(&sourcev1.HelmChart{})

			if tt.source != nil {
				clientBuilder.WithRuntimeObjects(tt.source)
			}

			r := &HelmChartReconciler{
				Client:        clientBuilder.Build(),
				EventRecorder: record.NewFakeRecorder(32),
				Storage:       storage,
				patchOptions:  getPatchOptions(helmChartReadyCondition.Owned, "sc"),
			}

			obj := sourcev1.HelmChart{
				ObjectMeta: metav1.ObjectMeta{
					GenerateName: "chart",
					Namespace:    "default",
					Generation:   1,
				},
				Spec: sourcev1.HelmChartSpec{},
			}
			if tt.beforeFunc != nil {
				tt.beforeFunc(&obj)
			}

			var b chart.Build
			if tt.cleanFunc != nil {
				defer tt.cleanFunc(g, &b)
			}

			g.Expect(r.Client.Create(context.TODO(), &obj)).ToNot(HaveOccurred())
			defer func() {
				g.Expect(r.Client.Delete(context.TODO(), &obj)).ToNot(HaveOccurred())
			}()

			sp := patch.NewSerialPatcher(&obj, r.Client)

			got, err := r.reconcileSource(context.TODO(), sp, &obj, &b)

			g.Expect(err != nil).To(Equal(tt.wantErr != nil))
			if tt.wantErr != nil {
				g.Expect(reflect.TypeOf(err).String()).To(Equal(reflect.TypeOf(tt.wantErr).String()))
				g.Expect(err.Error()).To(ContainSubstring(tt.wantErr.Error()))
			}
			g.Expect(got).To(Equal(tt.want))

			if tt.assertFunc != nil {
				tt.assertFunc(g, b, obj)
			}

			// In-progress status condition validity.
			checker := conditionscheck.NewInProgressChecker(r.Client)
			checker.WithT(g).CheckErr(ctx, &obj)
		})
	}
}

func TestHelmChartReconciler_buildFromHelmRepository(t *testing.T) {
	g := NewWithT(t)

	const (
		chartName          = "helmchart"
		chartVersion       = "0.2.0"
		higherChartVersion = "0.3.0"
		chartPath          = "testdata/charts/helmchart"
	)

	serverFactory, err := helmtestserver.NewTempHelmServer()
	g.Expect(err).NotTo(HaveOccurred())
	defer os.RemoveAll(serverFactory.Root())

	for _, ver := range []string{chartVersion, higherChartVersion} {
		g.Expect(serverFactory.PackageChartWithVersion(chartPath, ver)).To(Succeed())
	}
	g.Expect(serverFactory.GenerateIndex()).To(Succeed())

	type options struct {
		username string
		password string
	}

	tests := []struct {
		name       string
		server     options
		secret     *corev1.Secret
		beforeFunc func(obj *sourcev1.HelmChart, repository *sourcev1.HelmRepository)
		want       sreconcile.Result
		wantErr    error
		assertFunc func(g *WithT, obj *sourcev1.HelmChart, build chart.Build)
		cleanFunc  func(g *WithT, build *chart.Build)
	}{
		{
			name: "Reconciles chart build",
			beforeFunc: func(obj *sourcev1.HelmChart, repository *sourcev1.HelmRepository) {
				obj.Spec.Chart = "helmchart"
			},
			want: sreconcile.ResultSuccess,
			assertFunc: func(g *WithT, _ *sourcev1.HelmChart, build chart.Build) {
				g.Expect(build.Name).To(Equal(chartName))
				g.Expect(build.Version).To(Equal(higherChartVersion))
				g.Expect(build.Path).ToNot(BeEmpty())
				g.Expect(build.Path).To(BeARegularFile())
			},
			cleanFunc: func(g *WithT, build *chart.Build) {
				g.Expect(os.Remove(build.Path)).To(Succeed())
			},
		},
		{
			name: "Reconciles chart build with repository credentials",
			server: options{
				username: "foo",
				password: "bar",
			},
			secret: &corev1.Secret{
				ObjectMeta: metav1.ObjectMeta{
					Name: "auth",
				},
				Data: map[string][]byte{
					"username": []byte("foo"),
					"password": []byte("bar"),
				},
			},
			beforeFunc: func(obj *sourcev1.HelmChart, repository *sourcev1.HelmRepository) {
				obj.Spec.Chart = chartName
				obj.Spec.Version = chartVersion
				repository.Spec.SecretRef = &meta.LocalObjectReference{Name: "auth"}
			},
			want: sreconcile.ResultSuccess,
			assertFunc: func(g *WithT, _ *sourcev1.HelmChart, build chart.Build) {
				g.Expect(build.Name).To(Equal(chartName))
				g.Expect(build.Version).To(Equal(chartVersion))
				g.Expect(build.Path).ToNot(BeEmpty())
				g.Expect(build.Path).To(BeARegularFile())
			},
			cleanFunc: func(g *WithT, build *chart.Build) {
				g.Expect(os.Remove(build.Path)).To(Succeed())
			},
		},
		{
			name: "Uses artifact as build cache",
			beforeFunc: func(obj *sourcev1.HelmChart, repository *sourcev1.HelmRepository) {
				obj.Spec.Chart = chartName
				obj.Spec.Version = chartVersion
				obj.Status.Artifact = &sourcev1.Artifact{Path: chartName + "-" + chartVersion + ".tgz"}
			},
			want: sreconcile.ResultSuccess,
			assertFunc: func(g *WithT, obj *sourcev1.HelmChart, build chart.Build) {
				g.Expect(build.Name).To(Equal(chartName))
				g.Expect(build.Version).To(Equal(chartVersion))
				g.Expect(build.Path).To(Equal(filepath.Join(serverFactory.Root(), obj.Status.Artifact.Path)))
				g.Expect(build.Path).To(BeARegularFile())
			},
		},
		{
			name: "Uses artifact as build cache with observedValuesFiles",
			beforeFunc: func(obj *sourcev1.HelmChart, repository *sourcev1.HelmRepository) {
				obj.Spec.Chart = chartName
				obj.Spec.Version = chartVersion
				obj.Status.Artifact = &sourcev1.Artifact{Path: chartName + "-" + chartVersion + ".tgz"}
				obj.Status.ObservedValuesFiles = []string{"values.yaml", "override.yaml"}
			},
			want: sreconcile.ResultSuccess,
			assertFunc: func(g *WithT, obj *sourcev1.HelmChart, build chart.Build) {
				g.Expect(build.Name).To(Equal(chartName))
				g.Expect(build.Version).To(Equal(chartVersion))
				g.Expect(build.Path).To(Equal(filepath.Join(serverFactory.Root(), obj.Status.Artifact.Path)))
				g.Expect(build.Path).To(BeARegularFile())
				g.Expect(build.ValuesFiles).To(Equal([]string{"values.yaml", "override.yaml"}))
			},
		},
		{
			name: "Sets Generation as VersionMetadata with values files",
			beforeFunc: func(obj *sourcev1.HelmChart, repository *sourcev1.HelmRepository) {
				obj.Spec.Chart = chartName
				obj.Generation = 3
				obj.Spec.ValuesFiles = []string{"values.yaml", "override.yaml"}
			},
			want: sreconcile.ResultSuccess,
			assertFunc: func(g *WithT, _ *sourcev1.HelmChart, build chart.Build) {
				g.Expect(build.Name).To(Equal(chartName))
				g.Expect(build.Version).To(Equal(higherChartVersion + "+3"))
				g.Expect(build.Path).ToNot(BeEmpty())
				g.Expect(build.Path).To(BeARegularFile())
				g.Expect(build.ValuesFiles).To(Equal([]string{"values.yaml", "override.yaml"}))
			},
			cleanFunc: func(g *WithT, build *chart.Build) {
				g.Expect(os.Remove(build.Path)).To(Succeed())
			},
		},
		{
			name: "Missing values files are an error",
			beforeFunc: func(obj *sourcev1.HelmChart, repository *sourcev1.HelmRepository) {
				obj.Spec.Chart = chartName
				obj.Spec.ValuesFiles = []string{"missing.yaml"}
			},
			wantErr: &chart.BuildError{Err: errors.New("values files merge error: failed to merge chart values: no values file found at path 'missing.yaml'")},
		},
		{
			name: "All missing values files ignored",
			beforeFunc: func(obj *sourcev1.HelmChart, repository *sourcev1.HelmRepository) {
				obj.Spec.Chart = chartName
				obj.Spec.Version = chartVersion
				obj.Spec.ValuesFiles = []string{"missing.yaml"}
				obj.Spec.IgnoreMissingValuesFiles = true
			},
			want: sreconcile.ResultSuccess,
			assertFunc: func(g *WithT, obj *sourcev1.HelmChart, build chart.Build) {
				g.Expect(build.Name).To(Equal(chartName))
				g.Expect(build.Version).To(Equal(chartVersion + "+0"))
				g.Expect(build.ValuesFiles).To(BeEmpty())
			},
			cleanFunc: func(g *WithT, build *chart.Build) {
				g.Expect(os.Remove(build.Path)).To(Succeed())
			},
		},
		{
			name: "Partial missing values files ignored",
			beforeFunc: func(obj *sourcev1.HelmChart, repository *sourcev1.HelmRepository) {
				obj.Spec.Chart = chartName
				obj.Spec.Version = chartVersion
				obj.Spec.ValuesFiles = []string{"values.yaml", "override.yaml", "invalid.yaml"}
				obj.Spec.IgnoreMissingValuesFiles = true
			},
			want: sreconcile.ResultSuccess,
			assertFunc: func(g *WithT, obj *sourcev1.HelmChart, build chart.Build) {
				g.Expect(build.Name).To(Equal(chartName))
				g.Expect(build.Version).To(Equal(chartVersion + "+0"))
				g.Expect(build.ValuesFiles).To(Equal([]string{"values.yaml", "override.yaml"}))
			},
			cleanFunc: func(g *WithT, build *chart.Build) {
				g.Expect(os.Remove(build.Path)).To(Succeed())
			},
		},
		{
			name: "Forces build on generation change",
			beforeFunc: func(obj *sourcev1.HelmChart, repository *sourcev1.HelmRepository) {
				obj.Generation = 3
				obj.Spec.Chart = chartName
				obj.Spec.Version = chartVersion

				obj.Status.ObservedGeneration = 2
				obj.Status.Artifact = &sourcev1.Artifact{Path: chartName + "-" + chartVersion + ".tgz"}
			},
			want: sreconcile.ResultSuccess,
			assertFunc: func(g *WithT, obj *sourcev1.HelmChart, build chart.Build) {
				g.Expect(build.Name).To(Equal(chartName))
				g.Expect(build.Version).To(Equal(chartVersion))
				g.Expect(build.Path).ToNot(Equal(filepath.Join(serverFactory.Root(), obj.Status.Artifact.Path)))
				g.Expect(build.Path).To(BeARegularFile())
			},
			cleanFunc: func(g *WithT, build *chart.Build) {
				g.Expect(os.Remove(build.Path)).To(Succeed())
			},
		},
		{
			name: "Event on unsuccessful secret retrieval",
			beforeFunc: func(_ *sourcev1.HelmChart, repository *sourcev1.HelmRepository) {
				repository.Spec.SecretRef = &meta.LocalObjectReference{
					Name: "invalid",
				}
			},
			want:    sreconcile.ResultEmpty,
			wantErr: &serror.Generic{Err: errors.New("failed to get authentication secret '/invalid'")},
			assertFunc: func(g *WithT, obj *sourcev1.HelmChart, build chart.Build) {
				g.Expect(build.Complete()).To(BeFalse())

				g.Expect(obj.Status.Conditions).To(conditions.MatchConditions([]metav1.Condition{
					*conditions.TrueCondition(sourcev1.FetchFailedCondition, sourcev1.AuthenticationFailedReason, "failed to get authentication secret '/invalid'"),
				}))
			},
		},
		{
			name: "Stalling on invalid client options",
			beforeFunc: func(obj *sourcev1.HelmChart, repository *sourcev1.HelmRepository) {
				repository.Spec.URL = "file://unsupported" // Unsupported protocol
			},
			want:    sreconcile.ResultEmpty,
			wantErr: &serror.Stalling{Err: errors.New("scheme \"file\" not supported")},
			assertFunc: func(g *WithT, obj *sourcev1.HelmChart, build chart.Build) {
				g.Expect(build.Complete()).To(BeFalse())

				g.Expect(obj.Status.Conditions).To(conditions.MatchConditions([]metav1.Condition{
					*conditions.TrueCondition(sourcev1.FetchFailedCondition, meta.FailedReason, "failed to construct Helm client"),
				}))
			},
		},
		{
			name: "Stalling on invalid repository URL",
			beforeFunc: func(obj *sourcev1.HelmChart, repository *sourcev1.HelmRepository) {
				repository.Spec.URL = "://unsupported" // Invalid URL
			},
			want:    sreconcile.ResultEmpty,
			wantErr: &serror.Stalling{Err: errors.New("missing protocol scheme")},
			assertFunc: func(g *WithT, obj *sourcev1.HelmChart, build chart.Build) {
				g.Expect(build.Complete()).To(BeFalse())

				g.Expect(obj.Status.Conditions).To(conditions.MatchConditions([]metav1.Condition{
					*conditions.TrueCondition(sourcev1.FetchFailedCondition, sourcev1.URLInvalidReason, "invalid Helm repository URL"),
				}))
			},
		},
		{
			name: "BuildError on temporary build error",
			beforeFunc: func(obj *sourcev1.HelmChart, _ *sourcev1.HelmRepository) {
				obj.Spec.Chart = "invalid"
			},
			want:    sreconcile.ResultEmpty,
			wantErr: &chart.BuildError{Err: errors.New("failed to get chart version for remote reference")},
		},
	}
	for _, tt := range tests {
		t.Run(tt.name, func(t *testing.T) {
			g := NewWithT(t)

			server := testserver.NewHTTPServer(serverFactory.Root())
			server.Start()
			defer server.Stop()

			if len(tt.server.username+tt.server.password) > 0 {
				server.WithMiddleware(func(handler http.Handler) http.Handler {
					return http.HandlerFunc(func(w http.ResponseWriter, r *http.Request) {
						u, p, ok := r.BasicAuth()
						if !ok || u != tt.server.username || p != tt.server.password {
							w.WriteHeader(401)
							return
						}
						handler.ServeHTTP(w, r)
					})
				})
			}

			clientBuilder := fakeclient.NewClientBuilder().
				WithScheme(testEnv.Scheme()).
				WithStatusSubresource(&sourcev1.HelmChart{})

			if tt.secret != nil {
				clientBuilder.WithObjects(tt.secret.DeepCopy())
			}

			storage, err := newTestStorage(server)
			g.Expect(err).ToNot(HaveOccurred())

			r := &HelmChartReconciler{
				Client:        clientBuilder.Build(),
				EventRecorder: record.NewFakeRecorder(32),
				Getters:       testGetters,
				Storage:       storage,
				patchOptions:  getPatchOptions(helmChartReadyCondition.Owned, "sc"),
			}

			repository := &sourcev1.HelmRepository{
				ObjectMeta: metav1.ObjectMeta{
					GenerateName: "helmrepository-",
				},
				Spec: sourcev1.HelmRepositorySpec{
					URL:     server.URL(),
					Timeout: &metav1.Duration{Duration: timeout},
				},
				Status: sourcev1.HelmRepositoryStatus{
					Artifact: &sourcev1.Artifact{
						Path: "index.yaml",
					},
				},
			}
			obj := &sourcev1.HelmChart{
				ObjectMeta: metav1.ObjectMeta{
					GenerateName: "helmrepository-",
				},
				Spec: sourcev1.HelmChartSpec{},
			}

			if tt.beforeFunc != nil {
				tt.beforeFunc(obj, repository)
			}

			var b chart.Build
			if tt.cleanFunc != nil {
				defer tt.cleanFunc(g, &b)
			}
			got, err := r.buildFromHelmRepository(context.TODO(), obj, repository, &b)

			g.Expect(err != nil).To(Equal(tt.wantErr != nil))
			if tt.wantErr != nil {
				g.Expect(reflect.TypeOf(err).String()).To(Equal(reflect.TypeOf(tt.wantErr).String()))
				g.Expect(err.Error()).To(ContainSubstring(tt.wantErr.Error()))
			}
			g.Expect(got).To(Equal(tt.want))

			if tt.assertFunc != nil {
				tt.assertFunc(g, obj, b)
			}
		})
	}
}

func TestHelmChartReconciler_buildFromOCIHelmRepository(t *testing.T) {
	g := NewWithT(t)

	tmpDir := t.TempDir()

	const (
		chartPath = "testdata/charts/helmchart-0.1.0.tgz"
	)

	// Load a test chart
	chartData, err := os.ReadFile(chartPath)
	g.Expect(err).NotTo(HaveOccurred())

	// Upload the test chart
	metadata, err := loadTestChartToOCI(chartData, testRegistryServer, "", "", "")
	g.Expect(err).NotTo(HaveOccurred())

	storage, err := NewStorage(tmpDir, "example.com", retentionTTL, retentionRecords)
	g.Expect(err).ToNot(HaveOccurred())

	cachedArtifact := &sourcev1.Artifact{
		Revision: "0.1.0",
		Path:     metadata.Name + "-" + metadata.Version + ".tgz",
	}
	g.Expect(storage.CopyFromPath(cachedArtifact, "testdata/charts/helmchart-0.1.0.tgz")).To(Succeed())

	tests := []struct {
		name       string
		secret     *corev1.Secret
		beforeFunc func(obj *sourcev1.HelmChart, repository *sourcev1.HelmRepository)
		want       sreconcile.Result
		wantErr    error
		assertFunc func(g *WithT, obj *sourcev1.HelmChart, build chart.Build)
		cleanFunc  func(g *WithT, build *chart.Build)
	}{
		{
			name: "Reconciles chart build with docker repository credentials",
			secret: &corev1.Secret{
				ObjectMeta: metav1.ObjectMeta{
					Name: "auth",
				},
				Type: corev1.SecretTypeDockerConfigJson,
				Data: map[string][]byte{
					".dockerconfigjson": []byte(`{"auths":{"` +
						testRegistryServer.registryHost + `":{"` +
						`auth":"` + base64.StdEncoding.EncodeToString([]byte(testRegistryUsername+":"+testRegistryPassword)) + `"}}}`),
				},
			},
			beforeFunc: func(obj *sourcev1.HelmChart, repository *sourcev1.HelmRepository) {
				obj.Spec.Chart = metadata.Name
				obj.Spec.Version = metadata.Version
				repository.Spec.SecretRef = &meta.LocalObjectReference{Name: "auth"}
			},
			want: sreconcile.ResultSuccess,
			assertFunc: func(g *WithT, _ *sourcev1.HelmChart, build chart.Build) {
				g.Expect(build.Name).To(Equal(metadata.Name))
				g.Expect(build.Version).To(Equal(metadata.Version))
				g.Expect(build.Path).ToNot(BeEmpty())
				g.Expect(build.Path).To(BeARegularFile())
			},
			cleanFunc: func(g *WithT, build *chart.Build) {
				g.Expect(os.Remove(build.Path)).To(Succeed())
			},
		},
		{
			name: "Reconciles chart build with repository credentials",
			secret: &corev1.Secret{
				ObjectMeta: metav1.ObjectMeta{
					Name: "auth",
				},
				Data: map[string][]byte{
					"username": []byte(testRegistryUsername),
					"password": []byte(testRegistryPassword),
				},
			},
			beforeFunc: func(obj *sourcev1.HelmChart, repository *sourcev1.HelmRepository) {
				obj.Spec.Chart = metadata.Name
				obj.Spec.Version = metadata.Version
				repository.Spec.SecretRef = &meta.LocalObjectReference{Name: "auth"}
			},
			want: sreconcile.ResultSuccess,
			assertFunc: func(g *WithT, _ *sourcev1.HelmChart, build chart.Build) {
				g.Expect(build.Name).To(Equal(metadata.Name))
				g.Expect(build.Version).To(Equal(metadata.Version))
				g.Expect(build.Path).ToNot(BeEmpty())
				g.Expect(build.Path).To(BeARegularFile())
			},
			cleanFunc: func(g *WithT, build *chart.Build) {
				g.Expect(os.Remove(build.Path)).To(Succeed())
			},
		},
		{
			name: "Uses artifact as build cache",
			beforeFunc: func(obj *sourcev1.HelmChart, repository *sourcev1.HelmRepository) {
				obj.Spec.Chart = metadata.Name
				obj.Spec.Version = metadata.Version
				obj.Status.Artifact = &sourcev1.Artifact{Path: metadata.Name + "-" + metadata.Version + ".tgz"}
			},
			want: sreconcile.ResultSuccess,
			assertFunc: func(g *WithT, obj *sourcev1.HelmChart, build chart.Build) {
				g.Expect(build.Name).To(Equal(metadata.Name))
				g.Expect(build.Version).To(Equal(metadata.Version))
				g.Expect(build.Path).To(Equal(storage.LocalPath(*cachedArtifact.DeepCopy())))
				g.Expect(build.Path).To(BeARegularFile())
				g.Expect(build.ValuesFiles).To(BeEmpty())
			},
		},
		{
			name: "Forces build on generation change",
			beforeFunc: func(obj *sourcev1.HelmChart, repository *sourcev1.HelmRepository) {
				obj.Generation = 3
				obj.Spec.Chart = metadata.Name
				obj.Spec.Version = metadata.Version

				obj.Status.ObservedGeneration = 2
				obj.Status.Artifact = &sourcev1.Artifact{Path: metadata.Name + "-" + metadata.Version + ".tgz"}
			},
			want: sreconcile.ResultSuccess,
			assertFunc: func(g *WithT, obj *sourcev1.HelmChart, build chart.Build) {
				g.Expect(build.Name).To(Equal(metadata.Name))
				g.Expect(build.Version).To(Equal(metadata.Version))
				g.Expect(build.Path).ToNot(Equal(storage.LocalPath(*cachedArtifact.DeepCopy())))
				g.Expect(build.Path).To(BeARegularFile())
			},
			cleanFunc: func(g *WithT, build *chart.Build) {
				g.Expect(os.Remove(build.Path)).To(Succeed())
			},
		},
		{
			name: "Event on unsuccessful secret retrieval",
			beforeFunc: func(_ *sourcev1.HelmChart, repository *sourcev1.HelmRepository) {
				repository.Spec.SecretRef = &meta.LocalObjectReference{
					Name: "invalid",
				}
			},
			want:    sreconcile.ResultEmpty,
			wantErr: &serror.Generic{Err: errors.New("failed to get authentication secret '/invalid'")},
			assertFunc: func(g *WithT, obj *sourcev1.HelmChart, build chart.Build) {
				g.Expect(build.Complete()).To(BeFalse())

				g.Expect(obj.Status.Conditions).To(conditions.MatchConditions([]metav1.Condition{
					*conditions.TrueCondition(sourcev1.FetchFailedCondition, sourcev1.AuthenticationFailedReason, "failed to get authentication secret '/invalid'"),
				}))
			},
		},
		{
			name: "Stalling on invalid client options",
			beforeFunc: func(obj *sourcev1.HelmChart, repository *sourcev1.HelmRepository) {
				repository.Spec.URL = "https://unsupported" // Unsupported protocol
			},
			want:    sreconcile.ResultEmpty,
			wantErr: &serror.Stalling{Err: errors.New("failed to construct Helm client: invalid OCI registry URL: https://unsupported")},
			assertFunc: func(g *WithT, obj *sourcev1.HelmChart, build chart.Build) {
				g.Expect(build.Complete()).To(BeFalse())

				g.Expect(obj.Status.Conditions).To(conditions.MatchConditions([]metav1.Condition{
					*conditions.TrueCondition(sourcev1.FetchFailedCondition, meta.FailedReason, "failed to construct Helm client"),
				}))
			},
		},
		{
			name: "BuildError on temporary build error",
			beforeFunc: func(obj *sourcev1.HelmChart, _ *sourcev1.HelmRepository) {
				obj.Spec.Chart = "invalid"
			},
			want:    sreconcile.ResultEmpty,
			wantErr: &chart.BuildError{Err: errors.New("failed to get chart version for remote reference")},
		},
	}
	for _, tt := range tests {
		t.Run(tt.name, func(t *testing.T) {
			g := NewWithT(t)

			clientBuilder := fakeclient.NewClientBuilder().
				WithScheme(testEnv.Scheme()).
				WithStatusSubresource(&sourcev1.HelmChart{})

			if tt.secret != nil {
				clientBuilder.WithObjects(tt.secret.DeepCopy())
			}

			r := &HelmChartReconciler{
				Client:                  clientBuilder.Build(),
				EventRecorder:           record.NewFakeRecorder(32),
				Getters:                 testGetters,
				Storage:                 storage,
				RegistryClientGenerator: registry.ClientGenerator,
				patchOptions:            getPatchOptions(helmChartReadyCondition.Owned, "sc"),
			}

			repository := &sourcev1.HelmRepository{
				ObjectMeta: metav1.ObjectMeta{
					GenerateName: "helmrepository-",
				},
				Spec: sourcev1.HelmRepositorySpec{
					URL:      fmt.Sprintf("oci://%s/testrepo", testRegistryServer.registryHost),
					Timeout:  &metav1.Duration{Duration: timeout},
					Provider: sourcev1beta2.GenericOCIProvider,
					Type:     sourcev1.HelmRepositoryTypeOCI,
					Insecure: true,
				},
			}
			obj := &sourcev1.HelmChart{
				ObjectMeta: metav1.ObjectMeta{
					GenerateName: "helmrepository-",
				},
				Spec: sourcev1.HelmChartSpec{},
			}

			if tt.beforeFunc != nil {
				tt.beforeFunc(obj, repository)
			}

			var b chart.Build
			if tt.cleanFunc != nil {
				defer tt.cleanFunc(g, &b)
			}
			got, err := r.buildFromHelmRepository(context.TODO(), obj, repository, &b)

			if tt.wantErr != nil {
				g.Expect(err).To(HaveOccurred())
				g.Expect(reflect.TypeOf(err).String()).To(Equal(reflect.TypeOf(tt.wantErr).String()))
				g.Expect(err.Error()).To(ContainSubstring(tt.wantErr.Error()))
			} else {
				g.Expect(err).ToNot(HaveOccurred())
				g.Expect(got).To(Equal(tt.want))
			}

			if tt.assertFunc != nil {
				tt.assertFunc(g, obj, b)
			}
		})
	}
}

func TestHelmChartReconciler_buildFromTarballArtifact(t *testing.T) {
	g := NewWithT(t)

	tmpDir := t.TempDir()

	storage, err := NewStorage(tmpDir, "example.com", retentionTTL, retentionRecords)
	g.Expect(err).ToNot(HaveOccurred())

	chartsArtifact := &sourcev1.Artifact{
		Revision: "mock-ref/abcdefg12345678",
		Path:     "mock.tgz",
	}
	g.Expect(storage.Archive(chartsArtifact, "testdata/charts", nil)).To(Succeed())
	yamlArtifact := &sourcev1.Artifact{
		Revision: "9876abcd",
		Path:     "values.yaml",
	}
	g.Expect(storage.CopyFromPath(yamlArtifact, "testdata/charts/helmchart/values.yaml")).To(Succeed())
	cachedArtifact := &sourcev1.Artifact{
		Revision: "0.1.0",
		Path:     "cached.tgz",
	}
	g.Expect(storage.CopyFromPath(cachedArtifact, "testdata/charts/helmchart-0.1.0.tgz")).To(Succeed())

	tests := []struct {
		name       string
		source     sourcev1.Artifact
		beforeFunc func(obj *sourcev1.HelmChart)
		want       sreconcile.Result
		wantErr    error
		assertFunc func(g *WithT, build chart.Build)
		cleanFunc  func(g *WithT, build *chart.Build)
	}{
		{
			name:   "Resolves chart dependencies and builds",
			source: *chartsArtifact.DeepCopy(),
			beforeFunc: func(obj *sourcev1.HelmChart) {
				obj.Spec.Chart = "testdata/charts/helmchartwithdeps"
			},
			want: sreconcile.ResultSuccess,
			assertFunc: func(g *WithT, build chart.Build) {
				g.Expect(build.Name).To(Equal("helmchartwithdeps"))
				g.Expect(build.Version).To(Equal("0.1.0"))
				g.Expect(build.ResolvedDependencies).To(Equal(4))
				g.Expect(build.Path).To(BeARegularFile())
				chart, err := secureloader.LoadFile(build.Path)
				g.Expect(err).ToNot(HaveOccurred())
				g.Expect(chart.Metadata.Name).To(Equal("helmchartwithdeps"))
				g.Expect(chart.Metadata.Version).To(Equal("0.1.0"))
				g.Expect(chart.Dependencies()).To(HaveLen(4))
			},
			cleanFunc: func(g *WithT, build *chart.Build) {
				g.Expect(os.Remove(build.Path)).To(Succeed())
			},
		},
		{
			name:   "ReconcileStrategyRevision sets VersionMetadata",
			source: *chartsArtifact.DeepCopy(),
			beforeFunc: func(obj *sourcev1.HelmChart) {
				obj.Spec.Chart = "testdata/charts/helmchart"
				obj.Spec.SourceRef.Kind = sourcev1.GitRepositoryKind
				obj.Spec.ReconcileStrategy = sourcev1.ReconcileStrategyRevision
			},
			want: sreconcile.ResultSuccess,
			assertFunc: func(g *WithT, build chart.Build) {
				g.Expect(build.Name).To(Equal("helmchart"))
				g.Expect(build.Version).To(Equal("0.1.0+abcdefg12345"))
				g.Expect(build.ResolvedDependencies).To(Equal(0))
				g.Expect(build.Path).To(BeARegularFile())
			},
			cleanFunc: func(g *WithT, build *chart.Build) {
				g.Expect(os.Remove(build.Path)).To(Succeed())
			},
		},
		{
			name:   "ValuesFiles sets Generation as VersionMetadata",
			source: *chartsArtifact.DeepCopy(),
			beforeFunc: func(obj *sourcev1.HelmChart) {
				obj.Generation = 3
				obj.Spec.Chart = "testdata/charts/helmchart"
				obj.Spec.SourceRef.Kind = sourcev1.GitRepositoryKind
				obj.Spec.ValuesFiles = []string{
					filepath.Join(obj.Spec.Chart, "values.yaml"),
					filepath.Join(obj.Spec.Chart, "override.yaml"),
				}
			},
			want: sreconcile.ResultSuccess,
			assertFunc: func(g *WithT, build chart.Build) {
				g.Expect(build.Name).To(Equal("helmchart"))
				g.Expect(build.Version).To(Equal("0.1.0+3"))
				g.Expect(build.ResolvedDependencies).To(Equal(0))
				g.Expect(build.Path).To(BeARegularFile())
				g.Expect(build.ValuesFiles).To(Equal([]string{
					"testdata/charts/helmchart/values.yaml",
					"testdata/charts/helmchart/override.yaml",
				}))
			},
			cleanFunc: func(g *WithT, build *chart.Build) {
				g.Expect(os.Remove(build.Path)).To(Succeed())
			},
		},
		{
			name:   "Chart from storage cache",
			source: *chartsArtifact.DeepCopy(),
			beforeFunc: func(obj *sourcev1.HelmChart) {
				obj.Spec.Chart = "testdata/charts/helmchart-0.1.0.tgz"
				obj.Status.Artifact = cachedArtifact.DeepCopy()
			},
			want: sreconcile.ResultSuccess,
			assertFunc: func(g *WithT, build chart.Build) {
				g.Expect(build.Name).To(Equal("helmchart"))
				g.Expect(build.Version).To(Equal("0.1.0"))
				g.Expect(build.Path).To(Equal(storage.LocalPath(*cachedArtifact.DeepCopy())))
				g.Expect(build.Path).To(BeARegularFile())
				g.Expect(build.ValuesFiles).To(BeEmpty())
			},
		},
		{
			name:   "Chart from storage cache with ObservedValuesFiles",
			source: *chartsArtifact.DeepCopy(),
			beforeFunc: func(obj *sourcev1.HelmChart) {
				obj.Spec.Chart = "testdata/charts/helmchart-0.1.0.tgz"
				obj.Status.Artifact = cachedArtifact.DeepCopy()
				obj.Status.ObservedValuesFiles = []string{"values.yaml", "override.yaml"}
			},
			want: sreconcile.ResultSuccess,
			assertFunc: func(g *WithT, build chart.Build) {
				g.Expect(build.Name).To(Equal("helmchart"))
				g.Expect(build.Version).To(Equal("0.1.0"))
				g.Expect(build.Path).To(Equal(storage.LocalPath(*cachedArtifact.DeepCopy())))
				g.Expect(build.Path).To(BeARegularFile())
				g.Expect(build.ValuesFiles).To(Equal([]string{"values.yaml", "override.yaml"}))
			},
		},
		{
			name:   "Generation change forces rebuild",
			source: *chartsArtifact.DeepCopy(),
			beforeFunc: func(obj *sourcev1.HelmChart) {
				obj.Generation = 2
				obj.Spec.Chart = "testdata/charts/helmchart-0.1.0.tgz"
				obj.Status.Artifact = cachedArtifact.DeepCopy()
				obj.Status.ObservedGeneration = 1
			},
			want: sreconcile.ResultSuccess,
			assertFunc: func(g *WithT, build chart.Build) {
				g.Expect(build.Name).To(Equal("helmchart"))
				g.Expect(build.Version).To(Equal("0.1.0"))
				g.Expect(build.Path).ToNot(Equal(storage.LocalPath(*cachedArtifact.DeepCopy())))
				g.Expect(build.Path).To(BeARegularFile())
				g.Expect(build.ValuesFiles).To(BeEmpty())
			},
			cleanFunc: func(g *WithT, build *chart.Build) {
				g.Expect(os.Remove(build.Path)).To(Succeed())
			},
		},
		{
			name:    "Empty source artifact",
			source:  sourcev1.Artifact{},
			want:    sreconcile.ResultEmpty,
			wantErr: &serror.Generic{Err: errors.New("no such file or directory")},
			assertFunc: func(g *WithT, build chart.Build) {
				g.Expect(build.Complete()).To(BeFalse())
			},
		},
		{
			name:    "Invalid artifact type",
			source:  *yamlArtifact,
			want:    sreconcile.ResultEmpty,
			wantErr: &serror.Generic{Err: errors.New("artifact untar error: requires gzip-compressed body")},
			assertFunc: func(g *WithT, build chart.Build) {
				g.Expect(build.Complete()).To(BeFalse())
			},
		},
	}
	for _, tt := range tests {
		t.Run(tt.name, func(t *testing.T) {
			g := NewWithT(t)

			r := &HelmChartReconciler{
				Client: fakeclient.NewClientBuilder().
					WithScheme(testEnv.Scheme()).
					WithStatusSubresource(&sourcev1.HelmChart{}).
					Build(),
				EventRecorder:           record.NewFakeRecorder(32),
				Storage:                 storage,
				Getters:                 testGetters,
				RegistryClientGenerator: registry.ClientGenerator,
				patchOptions:            getPatchOptions(helmChartReadyCondition.Owned, "sc"),
			}

			obj := &sourcev1.HelmChart{
				ObjectMeta: metav1.ObjectMeta{
					Name:      "artifact",
					Namespace: "default",
				},
				Spec: sourcev1.HelmChartSpec{},
			}
			if tt.beforeFunc != nil {
				tt.beforeFunc(obj)
			}

			var b chart.Build
			if tt.cleanFunc != nil {
				defer tt.cleanFunc(g, &b)
			}

			got, err := r.buildFromTarballArtifact(context.TODO(), obj, tt.source, &b)
			if err != nil {
				t.Log(err)
			}
			g.Expect(err != nil).To(Equal(tt.wantErr != nil))
			if tt.wantErr != nil {
				g.Expect(reflect.TypeOf(err).String()).To(Equal(reflect.TypeOf(tt.wantErr).String()))
				g.Expect(err.Error()).To(ContainSubstring(tt.wantErr.Error()))
			}
			g.Expect(got).To(Equal(tt.want))

			if tt.assertFunc != nil {
				tt.assertFunc(g, b)
			}
		})
	}
}

func TestHelmChartReconciler_reconcileArtifact(t *testing.T) {
	tests := []struct {
		name             string
		build            *chart.Build
		beforeFunc       func(obj *sourcev1.HelmChart)
		want             sreconcile.Result
		wantErr          bool
		assertConditions []metav1.Condition
		afterFunc        func(t *WithT, obj *sourcev1.HelmChart)
	}{
		{
			name:  "Incomplete build requeues and does not update status",
			build: &chart.Build{},
			beforeFunc: func(obj *sourcev1.HelmChart) {
				conditions.MarkTrue(obj, sourcev1.ArtifactOutdatedCondition, "Foo", "")
			},
			want: sreconcile.ResultRequeue,
			assertConditions: []metav1.Condition{
				*conditions.TrueCondition(sourcev1.ArtifactOutdatedCondition, "Foo", ""),
			},
		},
		{
			name:  "Copying artifact to storage from build makes ArtifactInStorage=True",
			build: mockChartBuild("helmchart", "0.1.0", "testdata/charts/helmchart-0.1.0.tgz", nil),
			beforeFunc: func(obj *sourcev1.HelmChart) {
				conditions.MarkTrue(obj, sourcev1.ArtifactOutdatedCondition, "Foo", "")
			},
			afterFunc: func(t *WithT, obj *sourcev1.HelmChart) {
				t.Expect(obj.GetArtifact()).ToNot(BeNil())
				t.Expect(obj.GetArtifact().Digest).To(Equal("sha256:bbdf96023c912c393b49d5238e227576ed0d20d1bb145d7476d817b80e20c11a"))
				t.Expect(obj.GetArtifact().Revision).To(Equal("0.1.0"))
				t.Expect(obj.Status.URL).ToNot(BeEmpty())
				t.Expect(obj.Status.ObservedChartName).To(Equal("helmchart"))
				t.Expect(obj.Status.ObservedValuesFiles).To(BeNil())
			},
			want: sreconcile.ResultSuccess,
			assertConditions: []metav1.Condition{
				*conditions.TrueCondition(sourcev1.ArtifactInStorageCondition, sourcev1.ChartPullSucceededReason, "pulled 'helmchart' chart with version '0.1.0'"),
			},
		},
		{
			name: "Up-to-date chart build does not persist artifact to storage",
			build: &chart.Build{
				Name:    "helmchart",
				Version: "0.1.0",
				Path:    filepath.Join(testStorage.BasePath, "testdata/charts/helmchart-0.1.0.tgz"),
			},
			beforeFunc: func(obj *sourcev1.HelmChart) {
				obj.Status.Artifact = &sourcev1.Artifact{
					Path: "testdata/charts/helmchart-0.1.0.tgz",
				}
			},
			want: sreconcile.ResultSuccess,
			afterFunc: func(t *WithT, obj *sourcev1.HelmChart) {
				t.Expect(obj.Status.Artifact.Path).To(Equal("testdata/charts/helmchart-0.1.0.tgz"))
				t.Expect(obj.Status.ObservedChartName).To(BeEmpty())
				t.Expect(obj.Status.ObservedValuesFiles).To(BeNil())
				t.Expect(obj.Status.URL).To(BeEmpty())
			},
		},
		{
			name: "Restores conditions in case artifact matches current chart build",
			build: &chart.Build{
				Name:     "helmchart",
				Version:  "0.1.0",
				Path:     filepath.Join(testStorage.BasePath, "testdata/charts/helmchart-0.1.0.tgz"),
				Packaged: true,
			},
			beforeFunc: func(obj *sourcev1.HelmChart) {
				obj.Status.ObservedChartName = "helmchart"
				obj.Status.Artifact = &sourcev1.Artifact{
					Revision: "0.1.0",
					Path:     "testdata/charts/helmchart-0.1.0.tgz",
				}
			},
			want: sreconcile.ResultSuccess,
			afterFunc: func(t *WithT, obj *sourcev1.HelmChart) {
				t.Expect(obj.Status.Artifact.Path).To(Equal("testdata/charts/helmchart-0.1.0.tgz"))
				t.Expect(obj.Status.URL).To(BeEmpty())
			},
			assertConditions: []metav1.Condition{
				*conditions.TrueCondition(sourcev1.ArtifactInStorageCondition, sourcev1.ChartPackageSucceededReason, "packaged 'helmchart' chart with version '0.1.0'"),
			},
		},
		{
			name:  "Removes ArtifactOutdatedCondition after creating new artifact",
			build: mockChartBuild("helmchart", "0.1.0", "testdata/charts/helmchart-0.1.0.tgz", nil),
			beforeFunc: func(obj *sourcev1.HelmChart) {
				conditions.MarkTrue(obj, sourcev1.ArtifactOutdatedCondition, "Foo", "")
			},
			afterFunc: func(t *WithT, obj *sourcev1.HelmChart) {
				t.Expect(obj.GetArtifact()).ToNot(BeNil())
				t.Expect(obj.GetArtifact().Digest).To(Equal("sha256:bbdf96023c912c393b49d5238e227576ed0d20d1bb145d7476d817b80e20c11a"))
				t.Expect(obj.GetArtifact().Revision).To(Equal("0.1.0"))
				t.Expect(obj.Status.URL).ToNot(BeEmpty())
				t.Expect(obj.Status.ObservedChartName).To(Equal("helmchart"))
				t.Expect(obj.Status.ObservedValuesFiles).To(BeNil())
			},
			want: sreconcile.ResultSuccess,
			assertConditions: []metav1.Condition{
				*conditions.TrueCondition(sourcev1.ArtifactInStorageCondition, sourcev1.ChartPullSucceededReason, "pulled 'helmchart' chart with version '0.1.0'"),
			},
		},
		{
			name:  "Creates latest symlink to the created artifact",
			build: mockChartBuild("helmchart", "0.1.0", "testdata/charts/helmchart-0.1.0.tgz", nil),
			afterFunc: func(t *WithT, obj *sourcev1.HelmChart) {
				t.Expect(obj.GetArtifact()).ToNot(BeNil())

				localPath := testStorage.LocalPath(*obj.GetArtifact())
				symlinkPath := filepath.Join(filepath.Dir(localPath), "latest.tar.gz")
				targetFile, err := os.Readlink(symlinkPath)
				t.Expect(err).NotTo(HaveOccurred())
				t.Expect(localPath).To(Equal(targetFile))
			},
			want: sreconcile.ResultSuccess,
			assertConditions: []metav1.Condition{
				*conditions.TrueCondition(sourcev1.ArtifactInStorageCondition, sourcev1.ChartPullSucceededReason, "pulled 'helmchart' chart with version '0.1.0'"),
			},
		},
		{
			name:  "Updates ObservedValuesFiles after creating new artifact",
			build: mockChartBuild("helmchart", "0.1.0", "testdata/charts/helmchart-0.1.0.tgz", []string{"values.yaml", "override.yaml"}),
			beforeFunc: func(obj *sourcev1.HelmChart) {
				conditions.MarkTrue(obj, sourcev1.ArtifactOutdatedCondition, "Foo", "")
			},
			afterFunc: func(t *WithT, obj *sourcev1.HelmChart) {
				t.Expect(obj.GetArtifact()).ToNot(BeNil())
				t.Expect(obj.GetArtifact().Digest).To(Equal("sha256:bbdf96023c912c393b49d5238e227576ed0d20d1bb145d7476d817b80e20c11a"))
				t.Expect(obj.GetArtifact().Revision).To(Equal("0.1.0"))
				t.Expect(obj.Status.URL).ToNot(BeEmpty())
				t.Expect(obj.Status.ObservedChartName).To(Equal("helmchart"))
				t.Expect(obj.Status.ObservedValuesFiles).To(BeNil())
			},
			want: sreconcile.ResultSuccess,
			assertConditions: []metav1.Condition{
				*conditions.TrueCondition(sourcev1.ArtifactInStorageCondition, sourcev1.ChartPullSucceededReason, "pulled 'helmchart' chart with version '0.1.0'"),
			},
		},
		{
			name:  "Updates ObservedValuesFiles with IgnoreMissingValuesFiles after creating new artifact",
			build: mockChartBuild("helmchart", "0.1.0", "testdata/charts/helmchart-0.1.0.tgz", []string{"values.yaml", "override.yaml"}),
			beforeFunc: func(obj *sourcev1.HelmChart) {
				conditions.MarkTrue(obj, sourcev1.ArtifactOutdatedCondition, "Foo", "")
				obj.Spec.ValuesFiles = []string{"values.yaml", "missing.yaml", "override.yaml"}
				obj.Spec.IgnoreMissingValuesFiles = true
			},
			afterFunc: func(t *WithT, obj *sourcev1.HelmChart) {
				t.Expect(obj.GetArtifact()).ToNot(BeNil())
				t.Expect(obj.GetArtifact().Digest).To(Equal("sha256:bbdf96023c912c393b49d5238e227576ed0d20d1bb145d7476d817b80e20c11a"))
				t.Expect(obj.GetArtifact().Revision).To(Equal("0.1.0"))
				t.Expect(obj.Status.URL).ToNot(BeEmpty())
				t.Expect(obj.Status.ObservedChartName).To(Equal("helmchart"))
				t.Expect(obj.Status.ObservedValuesFiles).To(Equal([]string{"values.yaml", "override.yaml"}))
			},
			want: sreconcile.ResultSuccess,
			assertConditions: []metav1.Condition{
				*conditions.TrueCondition(sourcev1.ArtifactInStorageCondition, sourcev1.ChartPullSucceededReason, "pulled 'helmchart' chart with version '0.1.0'"),
			},
		},
	}

	for _, tt := range tests {
		t.Run(tt.name, func(t *testing.T) {
			g := NewWithT(t)

			r := &HelmChartReconciler{
				Client: fakeclient.NewClientBuilder().
					WithScheme(testEnv.GetScheme()).
					WithStatusSubresource(&sourcev1.HelmChart{}).
					Build(),
				EventRecorder: record.NewFakeRecorder(32),
				Storage:       testStorage,
				patchOptions:  getPatchOptions(helmChartReadyCondition.Owned, "sc"),
			}

			obj := &sourcev1.HelmChart{
				ObjectMeta: metav1.ObjectMeta{
					GenerateName: "reconcile-artifact-",
					Generation:   1,
				},
				Status: sourcev1.HelmChartStatus{},
			}
			if tt.beforeFunc != nil {
				tt.beforeFunc(obj)
			}

			g.Expect(r.Client.Create(context.TODO(), obj)).ToNot(HaveOccurred())
			defer func() {
				g.Expect(r.Client.Delete(context.TODO(), obj)).ToNot(HaveOccurred())
			}()

			sp := patch.NewSerialPatcher(obj, r.Client)

			got, err := r.reconcileArtifact(ctx, sp, obj, tt.build)
			g.Expect(err != nil).To(Equal(tt.wantErr))
			g.Expect(got).To(Equal(tt.want))
			g.Expect(obj.Status.Conditions).To(conditions.MatchConditions(tt.assertConditions))
			if tt.afterFunc != nil {
				tt.afterFunc(g, obj)
			}
		})
	}
}

func TestHelmChartReconciler_getSource(t *testing.T) {
	mocks := []client.Object{
		&sourcev1.HelmRepository{
			TypeMeta: metav1.TypeMeta{
				Kind:       sourcev1.HelmRepositoryKind,
				APIVersion: sourcev1.GroupVersion.String(),
			},
			ObjectMeta: metav1.ObjectMeta{
				Name:      "helmrepository",
				Namespace: "foo",
			},
		},
		&sourcev1.GitRepository{
			TypeMeta: metav1.TypeMeta{
				Kind:       sourcev1.GitRepositoryKind,
				APIVersion: sourcev1.GroupVersion.String(),
			},
			ObjectMeta: metav1.ObjectMeta{
				Name:      "gitrepository",
				Namespace: "foo",
			},
		},
		&sourcev1beta2.Bucket{
			TypeMeta: metav1.TypeMeta{
				Kind:       sourcev1beta2.BucketKind,
				APIVersion: sourcev1beta2.GroupVersion.String(),
			},
			ObjectMeta: metav1.ObjectMeta{
				Name:      "bucket",
				Namespace: "foo",
			},
		},
	}

	clientBuilder := fakeclient.NewClientBuilder().
		WithStatusSubresource(&sourcev1.HelmChart{}).
		WithObjects(mocks...)

	r := &HelmChartReconciler{
		Client:       clientBuilder.Build(),
		patchOptions: getPatchOptions(helmChartReadyCondition.Owned, "sc"),
	}

	tests := []struct {
		name    string
		obj     *sourcev1.HelmChart
		want    sourcev1.Source
		wantErr bool
	}{
		{
			name: "Get HelmRepository source for reference",
			obj: &sourcev1.HelmChart{
				ObjectMeta: metav1.ObjectMeta{
					Namespace: mocks[0].GetNamespace(),
				},
				Spec: sourcev1.HelmChartSpec{
					SourceRef: sourcev1.LocalHelmChartSourceReference{
						Name: mocks[0].GetName(),
						Kind: mocks[0].GetObjectKind().GroupVersionKind().Kind,
					},
				},
			},
			want: mocks[0].(sourcev1.Source),
		},
		{
			name: "Get GitRepository source for reference",
			obj: &sourcev1.HelmChart{
				ObjectMeta: metav1.ObjectMeta{
					Namespace: mocks[1].GetNamespace(),
				},
				Spec: sourcev1.HelmChartSpec{
					SourceRef: sourcev1.LocalHelmChartSourceReference{
						Name: mocks[1].GetName(),
						Kind: mocks[1].GetObjectKind().GroupVersionKind().Kind,
					},
				},
			},
			want: mocks[1].(sourcev1.Source),
		},
		{
			name: "Get Bucket source for reference",
			obj: &sourcev1.HelmChart{
				ObjectMeta: metav1.ObjectMeta{
					Namespace: mocks[2].GetNamespace(),
				},
				Spec: sourcev1.HelmChartSpec{
					SourceRef: sourcev1.LocalHelmChartSourceReference{
						Name: mocks[2].GetName(),
						Kind: mocks[2].GetObjectKind().GroupVersionKind().Kind,
					},
				},
			},
			want: mocks[2].(sourcev1.Source),
		},
		{
			name: "Error on client error",
			obj: &sourcev1.HelmChart{
				ObjectMeta: metav1.ObjectMeta{
					Namespace: mocks[2].GetNamespace(),
				},
				Spec: sourcev1.HelmChartSpec{
					SourceRef: sourcev1.LocalHelmChartSourceReference{
						Name: mocks[1].GetName(),
						Kind: mocks[2].GetObjectKind().GroupVersionKind().Kind,
					},
				},
			},
			wantErr: true,
		},
		{
			name: "Error on unsupported source kind",
			obj: &sourcev1.HelmChart{
				Spec: sourcev1.HelmChartSpec{
					SourceRef: sourcev1.LocalHelmChartSourceReference{
						Name: "unsupported",
						Kind: "Unsupported",
					},
				},
			},
			wantErr: true,
		},
	}
	for _, tt := range tests {
		t.Run(tt.name, func(t *testing.T) {
			g := NewWithT(t)

			got, err := r.getSource(context.TODO(), tt.obj)

			if tt.wantErr {
				g.Expect(err).To(HaveOccurred())
				g.Expect(got).To(BeNil())
				return
			}

			g.Expect(got).To(Equal(tt.want))
			g.Expect(err).ToNot(HaveOccurred())
		})
	}
}

func TestHelmChartReconciler_reconcileDelete(t *testing.T) {
	g := NewWithT(t)

	r := &HelmChartReconciler{
		EventRecorder: record.NewFakeRecorder(32),
		Storage:       testStorage,
		patchOptions:  getPatchOptions(helmChartReadyCondition.Owned, "sc"),
	}

	obj := &sourcev1.HelmChart{
		ObjectMeta: metav1.ObjectMeta{
			Name:              "reconcile-delete-",
			DeletionTimestamp: &metav1.Time{Time: time.Now()},
			Finalizers: []string{
				sourcev1.SourceFinalizer,
			},
		},
		Status: sourcev1.HelmChartStatus{},
	}

	artifact := testStorage.NewArtifactFor(sourcev1.HelmChartKind, obj.GetObjectMeta(), "revision", "foo.txt")
	obj.Status.Artifact = &artifact

	got, err := r.reconcileDelete(ctx, obj)
	g.Expect(err).NotTo(HaveOccurred())
	g.Expect(got).To(Equal(sreconcile.ResultEmpty))
	g.Expect(controllerutil.ContainsFinalizer(obj, sourcev1.SourceFinalizer)).To(BeFalse())
	g.Expect(obj.Status.Artifact).To(BeNil())
}

func TestHelmChartReconciler_reconcileSubRecs(t *testing.T) {
	// Helper to build simple helmChartReconcileFunc with result and error.
	buildReconcileFuncs := func(r sreconcile.Result, e error) helmChartReconcileFunc {
		return func(_ context.Context, _ *patch.SerialPatcher, _ *sourcev1.HelmChart, _ *chart.Build) (sreconcile.Result, error) {
			return r, e
		}
	}

	tests := []struct {
		name               string
		generation         int64
		observedGeneration int64
		reconcileFuncs     []helmChartReconcileFunc
		wantResult         sreconcile.Result
		wantErr            bool
		assertConditions   []metav1.Condition
	}{
		{
			name: "successful reconciliations",
			reconcileFuncs: []helmChartReconcileFunc{
				buildReconcileFuncs(sreconcile.ResultSuccess, nil),
			},
			wantResult: sreconcile.ResultSuccess,
			wantErr:    false,
			assertConditions: []metav1.Condition{
				*conditions.TrueCondition(meta.ReconcilingCondition, meta.ProgressingReason, "reconciliation in progress"),
				*conditions.UnknownCondition(meta.ReadyCondition, meta.ProgressingReason, "reconciliation in progress"),
			},
		},
		{
			name:               "successful reconciliation with generation difference",
			generation:         3,
			observedGeneration: 2,
			reconcileFuncs: []helmChartReconcileFunc{
				buildReconcileFuncs(sreconcile.ResultSuccess, nil),
			},
			wantResult: sreconcile.ResultSuccess,
			wantErr:    false,
			assertConditions: []metav1.Condition{
				*conditions.TrueCondition(meta.ReconcilingCondition, meta.ProgressingReason, "processing object: new generation 2 -> 3"),
				*conditions.UnknownCondition(meta.ReadyCondition, meta.ProgressingReason, "processing object: new generation 2 -> 3"),
			},
		},
		{
			name: "failed reconciliation",
			reconcileFuncs: []helmChartReconcileFunc{
				buildReconcileFuncs(sreconcile.ResultEmpty, fmt.Errorf("some error")),
			},
			wantResult: sreconcile.ResultEmpty,
			wantErr:    true,
			assertConditions: []metav1.Condition{
				*conditions.TrueCondition(meta.ReconcilingCondition, meta.ProgressingReason, "reconciliation in progress"),
				*conditions.UnknownCondition(meta.ReadyCondition, meta.ProgressingReason, "reconciliation in progress"),
			},
		},
		{
			name: "multiple object status conditions mutations",
			reconcileFuncs: []helmChartReconcileFunc{
				func(_ context.Context, _ *patch.SerialPatcher, obj *sourcev1.HelmChart, _ *chart.Build) (sreconcile.Result, error) {
					conditions.MarkTrue(obj, sourcev1.ArtifactOutdatedCondition, "NewRevision", "new index revision")
					return sreconcile.ResultSuccess, nil
				},
				func(_ context.Context, _ *patch.SerialPatcher, obj *sourcev1.HelmChart, _ *chart.Build) (sreconcile.Result, error) {
					conditions.MarkTrue(obj, meta.ReconcilingCondition, "Progressing", "creating artifact")
					return sreconcile.ResultSuccess, nil
				},
			},
			wantResult: sreconcile.ResultSuccess,
			wantErr:    false,
			assertConditions: []metav1.Condition{
				*conditions.TrueCondition(sourcev1.ArtifactOutdatedCondition, "NewRevision", "new index revision"),
				*conditions.TrueCondition(meta.ReconcilingCondition, meta.ProgressingReason, "creating artifact"),
				*conditions.UnknownCondition(meta.ReadyCondition, meta.ProgressingReason, "reconciliation in progress"),
			},
		},
		{
			name: "subrecs with one result=Requeue, no error",
			reconcileFuncs: []helmChartReconcileFunc{
				buildReconcileFuncs(sreconcile.ResultSuccess, nil),
				buildReconcileFuncs(sreconcile.ResultRequeue, nil),
				buildReconcileFuncs(sreconcile.ResultSuccess, nil),
			},
			wantResult: sreconcile.ResultRequeue,
			wantErr:    false,
			assertConditions: []metav1.Condition{
				*conditions.TrueCondition(meta.ReconcilingCondition, meta.ProgressingReason, "reconciliation in progress"),
				*conditions.UnknownCondition(meta.ReadyCondition, meta.ProgressingReason, "reconciliation in progress"),
			},
		},
		{
			name: "subrecs with error before result=Requeue",
			reconcileFuncs: []helmChartReconcileFunc{
				buildReconcileFuncs(sreconcile.ResultSuccess, nil),
				buildReconcileFuncs(sreconcile.ResultEmpty, fmt.Errorf("some error")),
				buildReconcileFuncs(sreconcile.ResultRequeue, nil),
			},
			wantResult: sreconcile.ResultEmpty,
			wantErr:    true,
			assertConditions: []metav1.Condition{
				*conditions.TrueCondition(meta.ReconcilingCondition, meta.ProgressingReason, "reconciliation in progress"),
				*conditions.UnknownCondition(meta.ReadyCondition, meta.ProgressingReason, "reconciliation in progress"),
			},
		},
	}

	for _, tt := range tests {
		t.Run(tt.name, func(t *testing.T) {
			g := NewWithT(t)

			r := &HelmChartReconciler{
				Client: fakeclient.NewClientBuilder().
					WithScheme(testEnv.GetScheme()).
					WithStatusSubresource(&sourcev1.HelmChart{}).
					Build(),
				patchOptions: getPatchOptions(helmChartReadyCondition.Owned, "sc"),
			}
			obj := &sourcev1.HelmChart{
				ObjectMeta: metav1.ObjectMeta{
					GenerateName: "test-",
					Generation:   tt.generation,
				},
				Status: sourcev1.HelmChartStatus{
					ObservedGeneration: tt.observedGeneration,
				},
			}

			g.Expect(r.Client.Create(context.TODO(), obj)).ToNot(HaveOccurred())
			defer func() {
				g.Expect(r.Client.Delete(context.TODO(), obj)).ToNot(HaveOccurred())
			}()

			sp := patch.NewSerialPatcher(obj, r.Client)

			got, err := r.reconcile(context.TODO(), sp, obj, tt.reconcileFuncs)
			g.Expect(err != nil).To(Equal(tt.wantErr))
			g.Expect(got).To(Equal(tt.wantResult))

			g.Expect(obj.Status.Conditions).To(conditions.MatchConditions(tt.assertConditions))
		})
	}
}

func mockChartBuild(name, version, path string, valuesFiles []string) *chart.Build {
	var copyP string
	if path != "" {
		f, err := os.Open(path)
		if err == nil {
			defer f.Close()
			ff, err := os.CreateTemp("", "chart-mock-*.tgz")
			if err == nil {
				defer ff.Close()
				if _, err = io.Copy(ff, f); err == nil {
					copyP = ff.Name()
				}
			}
		}
	}
	return &chart.Build{
		Name:        name,
		Version:     version,
		Path:        copyP,
		ValuesFiles: valuesFiles,
	}
}

func TestHelmChartReconciler_statusConditions(t *testing.T) {
	tests := []struct {
		name             string
		beforeFunc       func(obj *sourcev1.HelmChart)
		assertConditions []metav1.Condition
		wantErr          bool
	}{
		{
			name: "positive conditions only",
			beforeFunc: func(obj *sourcev1.HelmChart) {
				conditions.MarkTrue(obj, sourcev1.ArtifactInStorageCondition, meta.SucceededReason, "stored artifact for revision")
			},
			assertConditions: []metav1.Condition{
				*conditions.TrueCondition(meta.ReadyCondition, meta.SucceededReason, "stored artifact for revision"),
				*conditions.TrueCondition(sourcev1.ArtifactInStorageCondition, meta.SucceededReason, "stored artifact for revision"),
			},
		},
		{
			name: "multiple failures",
			beforeFunc: func(obj *sourcev1.HelmChart) {
				conditions.MarkTrue(obj, sourcev1.FetchFailedCondition, sourcev1.AuthenticationFailedReason, "failed to get secret")
				conditions.MarkTrue(obj, sourcev1.StorageOperationFailedCondition, sourcev1.DirCreationFailedReason, "failed to create directory")
				conditions.MarkTrue(obj, sourcev1.BuildFailedCondition, "ChartPackageError", "some error")
				conditions.MarkTrue(obj, sourcev1.ArtifactOutdatedCondition, "NewRevision", "some error")
			},
			assertConditions: []metav1.Condition{
				*conditions.FalseCondition(meta.ReadyCondition, sourcev1.DirCreationFailedReason, "failed to create directory"),
				*conditions.TrueCondition(sourcev1.FetchFailedCondition, sourcev1.AuthenticationFailedReason, "failed to get secret"),
				*conditions.TrueCondition(sourcev1.StorageOperationFailedCondition, sourcev1.DirCreationFailedReason, "failed to create directory"),
				*conditions.TrueCondition(sourcev1.BuildFailedCondition, "ChartPackageError", "some error"),
				*conditions.TrueCondition(sourcev1.ArtifactOutdatedCondition, "NewRevision", "some error"),
			},
			wantErr: true,
		},
		{
			name: "mixed positive and negative conditions",
			beforeFunc: func(obj *sourcev1.HelmChart) {
				conditions.MarkTrue(obj, sourcev1.ArtifactInStorageCondition, meta.SucceededReason, "stored artifact for revision")
				conditions.MarkTrue(obj, sourcev1.FetchFailedCondition, sourcev1.AuthenticationFailedReason, "failed to get secret")
			},
			assertConditions: []metav1.Condition{
				*conditions.FalseCondition(meta.ReadyCondition, sourcev1.AuthenticationFailedReason, "failed to get secret"),
				*conditions.TrueCondition(sourcev1.FetchFailedCondition, sourcev1.AuthenticationFailedReason, "failed to get secret"),
				*conditions.TrueCondition(sourcev1.ArtifactInStorageCondition, meta.SucceededReason, "stored artifact for revision"),
			},
			wantErr: true,
		},
	}

	for _, tt := range tests {
		t.Run(tt.name, func(t *testing.T) {
			g := NewWithT(t)

			obj := &sourcev1.HelmChart{
				TypeMeta: metav1.TypeMeta{
					Kind:       sourcev1.HelmChartKind,
					APIVersion: sourcev1.GroupVersion.String(),
				},
				ObjectMeta: metav1.ObjectMeta{
					Name:      "helmchart",
					Namespace: "foo",
				},
			}

			clientBuilder := fakeclient.NewClientBuilder().
				WithObjects(obj).
				WithStatusSubresource(&sourcev1.HelmChart{})

			c := clientBuilder.Build()

			serialPatcher := patch.NewSerialPatcher(obj, c)

			if tt.beforeFunc != nil {
				tt.beforeFunc(obj)
			}

			ctx := context.TODO()
			summarizeHelper := summarize.NewHelper(record.NewFakeRecorder(32), serialPatcher)
			summarizeOpts := []summarize.Option{
				summarize.WithConditions(helmChartReadyCondition),
				summarize.WithBiPolarityConditionTypes(sourcev1.SourceVerifiedCondition),
				summarize.WithReconcileResult(sreconcile.ResultSuccess),
				summarize.WithIgnoreNotFound(),
				summarize.WithResultBuilder(sreconcile.AlwaysRequeueResultBuilder{
					RequeueAfter: jitter.JitteredIntervalDuration(obj.GetRequeueAfter()),
				}),
				summarize.WithPatchFieldOwner("source-controller"),
			}
			_, err := summarizeHelper.SummarizeAndPatch(ctx, obj, summarizeOpts...)
			g.Expect(err != nil).To(Equal(tt.wantErr))

			key := client.ObjectKeyFromObject(obj)
			g.Expect(c.Get(ctx, key, obj)).ToNot(HaveOccurred())
			g.Expect(obj.GetConditions()).To(conditions.MatchConditions(tt.assertConditions))
		})
	}
}

func TestHelmChartReconciler_notify(t *testing.T) {
	tests := []struct {
		name             string
		res              sreconcile.Result
		resErr           error
		oldObjBeforeFunc func(obj *sourcev1.HelmChart)
		newObjBeforeFunc func(obj *sourcev1.HelmChart)
		wantEvent        string
	}{
		{
			name:   "error - no event",
			res:    sreconcile.ResultEmpty,
			resErr: errors.New("some error"),
		},
		{
			name:   "new artifact",
			res:    sreconcile.ResultSuccess,
			resErr: nil,
			newObjBeforeFunc: func(obj *sourcev1.HelmChart) {
				obj.Status.Artifact = &sourcev1.Artifact{Revision: "xxx", Digest: "yyy"}
			},
			wantEvent: "Normal ChartPackageSucceeded packaged",
		},
		{
			name:   "recovery from failure",
			res:    sreconcile.ResultSuccess,
			resErr: nil,
			oldObjBeforeFunc: func(obj *sourcev1.HelmChart) {
				obj.Status.Artifact = &sourcev1.Artifact{Revision: "xxx", Digest: "yyy"}
				conditions.MarkTrue(obj, sourcev1.FetchFailedCondition, sourcev1.GitOperationFailedReason, "fail")
				conditions.MarkFalse(obj, meta.ReadyCondition, meta.FailedReason, "foo")
			},
			newObjBeforeFunc: func(obj *sourcev1.HelmChart) {
				obj.Status.Artifact = &sourcev1.Artifact{Revision: "xxx", Digest: "yyy"}
				conditions.MarkTrue(obj, meta.ReadyCondition, meta.SucceededReason, "ready")
			},
			wantEvent: "Normal ChartPackageSucceeded packaged",
		},
		{
			name:   "recovery and new artifact",
			res:    sreconcile.ResultSuccess,
			resErr: nil,
			oldObjBeforeFunc: func(obj *sourcev1.HelmChart) {
				obj.Status.Artifact = &sourcev1.Artifact{Revision: "xxx", Digest: "yyy"}
				conditions.MarkTrue(obj, sourcev1.FetchFailedCondition, sourcev1.GitOperationFailedReason, "fail")
				conditions.MarkFalse(obj, meta.ReadyCondition, meta.FailedReason, "foo")
			},
			newObjBeforeFunc: func(obj *sourcev1.HelmChart) {
				obj.Status.Artifact = &sourcev1.Artifact{Revision: "aaa", Digest: "bbb"}
				conditions.MarkTrue(obj, meta.ReadyCondition, meta.SucceededReason, "ready")
			},
			wantEvent: "Normal ChartPackageSucceeded packaged",
		},
		{
			name:   "no updates",
			res:    sreconcile.ResultSuccess,
			resErr: nil,
			oldObjBeforeFunc: func(obj *sourcev1.HelmChart) {
				obj.Status.Artifact = &sourcev1.Artifact{Revision: "xxx", Digest: "yyy"}
				conditions.MarkTrue(obj, meta.ReadyCondition, meta.SucceededReason, "ready")
			},
			newObjBeforeFunc: func(obj *sourcev1.HelmChart) {
				obj.Status.Artifact = &sourcev1.Artifact{Revision: "xxx", Digest: "yyy"}
				conditions.MarkTrue(obj, meta.ReadyCondition, meta.SucceededReason, "ready")
			},
		},
	}

	for _, tt := range tests {
		t.Run(tt.name, func(t *testing.T) {
			g := NewWithT(t)
			recorder := record.NewFakeRecorder(32)

			oldObj := &sourcev1.HelmChart{}
			newObj := oldObj.DeepCopy()

			if tt.oldObjBeforeFunc != nil {
				tt.oldObjBeforeFunc(oldObj)
			}
			if tt.newObjBeforeFunc != nil {
				tt.newObjBeforeFunc(newObj)
			}

			reconciler := &HelmChartReconciler{
				EventRecorder: recorder,
				patchOptions:  getPatchOptions(helmChartReadyCondition.Owned, "sc"),
			}
			build := &chart.Build{
				Name:     "foo",
				Version:  "1.0.0",
				Path:     "some/path",
				Packaged: true,
			}
			reconciler.notify(ctx, oldObj, newObj, build, tt.res, tt.resErr)

			select {
			case x, ok := <-recorder.Events:
				g.Expect(ok).To(Equal(tt.wantEvent != ""), "unexpected event received")
				if tt.wantEvent != "" {
					g.Expect(x).To(ContainSubstring(tt.wantEvent))
				}
			default:
				if tt.wantEvent != "" {
					t.Errorf("expected some event to be emitted")
				}
			}
		})
	}
}

func TestHelmChartReconciler_reconcileSourceFromOCI_authStrategy(t *testing.T) {
	const (
		chartPath = "testdata/charts/helmchart-0.1.0.tgz"
	)

	type secretOptions struct {
		username string
		password string
	}

	tests := []struct {
		name             string
		url              string
		registryOpts     registryOptions
		secretOpts       secretOptions
		secret           *corev1.Secret
		certSecret       *corev1.Secret
		insecure         bool
		provider         string
		providerImg      string
		want             sreconcile.Result
		wantErr          bool
		assertConditions []metav1.Condition
	}{
		{
			name:     "HTTP without basic auth",
			want:     sreconcile.ResultSuccess,
			insecure: true,
			assertConditions: []metav1.Condition{
				*conditions.TrueCondition(meta.ReconcilingCondition, meta.ProgressingReason, "building artifact: pulled 'helmchart' chart with version '0.1.0'"),
				*conditions.UnknownCondition(meta.ReadyCondition, meta.ProgressingReason, "building artifact: pulled 'helmchart' chart with version '0.1.0'"),
			},
		},
		{
			name:     "HTTP with basic auth secret",
			want:     sreconcile.ResultSuccess,
			insecure: true,
			registryOpts: registryOptions{
				withBasicAuth: true,
			},
			secretOpts: secretOptions{
				username: testRegistryUsername,
				password: testRegistryPassword,
			},
			secret: &corev1.Secret{
				ObjectMeta: metav1.ObjectMeta{
					Name: "auth-secretref",
				},
				Type: corev1.SecretTypeDockerConfigJson,
				Data: map[string][]byte{},
			},
			assertConditions: []metav1.Condition{
				*conditions.TrueCondition(meta.ReconcilingCondition, meta.ProgressingReason, "building artifact: pulled 'helmchart' chart with version '0.1.0'"),
				*conditions.UnknownCondition(meta.ReadyCondition, meta.ProgressingReason, "building artifact: pulled 'helmchart' chart with version '0.1.0'"),
			},
		},
		{
			name:     "HTTP registry - basic auth with invalid secret",
			want:     sreconcile.ResultEmpty,
			wantErr:  true,
			insecure: true,
			registryOpts: registryOptions{
				withBasicAuth: true,
			},
			secretOpts: secretOptions{
				username: "wrong-pass",
				password: "wrong-pass",
			},
			secret: &corev1.Secret{
				ObjectMeta: metav1.ObjectMeta{
					Name: "auth-secretref",
				},
				Type: corev1.SecretTypeDockerConfigJson,
				Data: map[string][]byte{},
			},
			assertConditions: []metav1.Condition{
				*conditions.TrueCondition(sourcev1.FetchFailedCondition, "Unknown", "unknown build error: failed to login to OCI registry"),
			},
		},
		{
			name:        "with contextual login provider",
			wantErr:     true,
			insecure:    true,
			provider:    "aws",
			providerImg: "oci://123456789000.dkr.ecr.us-east-2.amazonaws.com/test",
			assertConditions: []metav1.Condition{
				*conditions.TrueCondition(sourcev1.FetchFailedCondition, "Unknown", "unknown build error: failed to get credential from"),
			},
		},
		{
			name: "with contextual login provider and secretRef",
			want: sreconcile.ResultSuccess,
			registryOpts: registryOptions{
				withBasicAuth: true,
			},
			insecure: true,
			secretOpts: secretOptions{
				username: testRegistryUsername,
				password: testRegistryPassword,
			},
			secret: &corev1.Secret{
				ObjectMeta: metav1.ObjectMeta{
					Name: "auth-secretref",
				},
				Type: corev1.SecretTypeDockerConfigJson,
				Data: map[string][]byte{},
			},
			provider: "azure",
			assertConditions: []metav1.Condition{
				*conditions.TrueCondition(meta.ReconcilingCondition, meta.ProgressingReason, "building artifact: pulled 'helmchart' chart with version '0.1.0'"),
				*conditions.UnknownCondition(meta.ReadyCondition, meta.ProgressingReason, "building artifact: pulled 'helmchart' chart with version '0.1.0'"),
			},
		},
		{
			name:    "HTTPS With invalid CA cert",
			wantErr: true,
			registryOpts: registryOptions{
				withTLS:            true,
				withClientCertAuth: true,
			},
			secretOpts: secretOptions{
				username: testRegistryUsername,
				password: testRegistryPassword,
			},
			secret: &corev1.Secret{
				ObjectMeta: metav1.ObjectMeta{
					Name: "auth-secretref",
				},
				Type: corev1.SecretTypeDockerConfigJson,
				Data: map[string][]byte{},
			},
			certSecret: &corev1.Secret{
				ObjectMeta: metav1.ObjectMeta{
					Name: "certs-secretref",
				},
				Data: map[string][]byte{
					"ca.crt": []byte("invalid caFile"),
				},
			},
			assertConditions: []metav1.Condition{
				*conditions.TrueCondition(sourcev1.FetchFailedCondition, "Unknown", "unknown build error: failed to construct Helm client's TLS config: cannot append certificate into certificate pool: invalid CA certificate"),
			},
		},
		{
			name: "HTTPS With CA cert only",
			want: sreconcile.ResultSuccess,
			registryOpts: registryOptions{
				withTLS: true,
			},
			certSecret: &corev1.Secret{
				ObjectMeta: metav1.ObjectMeta{
					Name: "certs-secretref",
				},
				Type: corev1.SecretTypeOpaque,
				Data: map[string][]byte{
					"ca.crt": tlsCA,
				},
			},
			assertConditions: []metav1.Condition{
				*conditions.TrueCondition(meta.ReconcilingCondition, meta.ProgressingReason, "building artifact: pulled 'helmchart' chart with version '0.1.0'"),
				*conditions.UnknownCondition(meta.ReadyCondition, meta.ProgressingReason, "building artifact: pulled 'helmchart' chart with version '0.1.0'"),
			},
		},
		{
			name: "HTTPS With CA cert and client cert auth",
			want: sreconcile.ResultSuccess,
			registryOpts: registryOptions{
				withTLS:            true,
				withClientCertAuth: true,
			},
			certSecret: &corev1.Secret{
				ObjectMeta: metav1.ObjectMeta{
					Name: "certs-secretref",
				},
				Data: map[string][]byte{
					"ca.crt":  tlsCA,
					"tls.crt": clientPublicKey,
					"tls.key": clientPrivateKey,
				},
			},
			assertConditions: []metav1.Condition{
				*conditions.TrueCondition(meta.ReconcilingCondition, meta.ProgressingReason, "building artifact: pulled 'helmchart' chart with version '0.1.0'"),
				*conditions.UnknownCondition(meta.ReadyCondition, meta.ProgressingReason, "building artifact: pulled 'helmchart' chart with version '0.1.0'"),
			},
		},
	}

	for _, tt := range tests {
		t.Run(tt.name, func(t *testing.T) {
			g := NewWithT(t)

			clientBuilder := fakeclient.NewClientBuilder().
				WithScheme(testEnv.GetScheme()).
				WithStatusSubresource(&sourcev1.HelmChart{})

			workspaceDir := t.TempDir()

			server, err := setupRegistryServer(ctx, workspaceDir, tt.registryOpts)
			g.Expect(err).NotTo(HaveOccurred())
			t.Cleanup(func() {
				server.Close()
			})

			// Load a test chart
			chartData, err := os.ReadFile(chartPath)
			g.Expect(err).ToNot(HaveOccurred())

			// Upload the test chart
			metadata, err := loadTestChartToOCI(chartData, server, "testdata/certs/client.pem", "testdata/certs/client-key.pem", "testdata/certs/ca.pem")
			g.Expect(err).ToNot(HaveOccurred())

			repo := &sourcev1.HelmRepository{
				ObjectMeta: metav1.ObjectMeta{
					GenerateName: "auth-strategy-",
				},
				Spec: sourcev1.HelmRepositorySpec{
					Interval: metav1.Duration{Duration: interval},
					Timeout:  &metav1.Duration{Duration: timeout},
					Type:     sourcev1.HelmRepositoryTypeOCI,
					Provider: sourcev1beta2.GenericOCIProvider,
					URL:      fmt.Sprintf("oci://%s/testrepo", server.registryHost),
					Insecure: tt.insecure,
				},
			}

			if tt.provider != "" {
				repo.Spec.Provider = tt.provider
			}
			// If a provider specific image is provided, overwrite existing URL
			// set earlier. It'll fail, but it's necessary to set them because
			// the login check expects the URLs to be of certain pattern.
			if tt.providerImg != "" {
				repo.Spec.URL = tt.providerImg
			}

			if tt.secretOpts.username != "" && tt.secretOpts.password != "" {
				tt.secret.Data[".dockerconfigjson"] = []byte(fmt.Sprintf(`{"auths": {%q: {"username": %q, "password": %q}}}`,
					server.registryHost, tt.secretOpts.username, tt.secretOpts.password))
			}

			if tt.secret != nil {
				repo.Spec.SecretRef = &meta.LocalObjectReference{
					Name: tt.secret.Name,
				}
				clientBuilder.WithObjects(tt.secret)
			}

			if tt.certSecret != nil {
				repo.Spec.CertSecretRef = &meta.LocalObjectReference{
					Name: tt.certSecret.Name,
				}
				clientBuilder.WithObjects(tt.certSecret)
			}

			clientBuilder.WithObjects(repo)

			obj := &sourcev1.HelmChart{
				ObjectMeta: metav1.ObjectMeta{
					GenerateName: "auth-strategy-",
				},
				Spec: sourcev1.HelmChartSpec{
					Chart:   metadata.Name,
					Version: metadata.Version,
					SourceRef: sourcev1.LocalHelmChartSourceReference{
						Kind: sourcev1.HelmRepositoryKind,
						Name: repo.Name,
					},
					Interval: metav1.Duration{Duration: interval},
				},
			}

			r := &HelmChartReconciler{
				Client:                  clientBuilder.Build(),
				EventRecorder:           record.NewFakeRecorder(32),
				Getters:                 testGetters,
				RegistryClientGenerator: registry.ClientGenerator,
				patchOptions:            getPatchOptions(helmChartReadyCondition.Owned, "sc"),
			}

			var b chart.Build
			defer func() {
				if _, err := os.Stat(b.Path); !os.IsNotExist(err) {
					err := os.Remove(b.Path)
					g.Expect(err).NotTo(HaveOccurred())
				}
			}()

			assertConditions := tt.assertConditions
			for k := range assertConditions {
				assertConditions[k].Message = strings.ReplaceAll(assertConditions[k].Message, "<helmchart>", metadata.Name)
				assertConditions[k].Message = strings.ReplaceAll(assertConditions[k].Message, "<version>", metadata.Version)
			}

			g.Expect(r.Client.Create(context.TODO(), obj)).ToNot(HaveOccurred())
			defer func() {
				g.Expect(r.Client.Delete(context.TODO(), obj)).ToNot(HaveOccurred())
			}()

			sp := patch.NewSerialPatcher(obj, r.Client)

			got, err := r.reconcileSource(ctx, sp, obj, &b)
			if tt.wantErr {
				g.Expect(err).To(HaveOccurred())
			} else {
				g.Expect(err).ToNot(HaveOccurred())
				g.Expect(got).To(Equal(tt.want))
			}
			g.Expect(obj.Status.Conditions).To(conditions.MatchConditions(tt.assertConditions))
		})
	}
}

func TestHelmChartRepository_reconcileSource_verifyOCISourceSignature_keyless(t *testing.T) {
	tests := []struct {
		name             string
		version          string
		want             sreconcile.Result
		wantErr          bool
		beforeFunc       func(obj *sourcev1.HelmChart)
		assertConditions []metav1.Condition
		revision         string
	}{
		{
			name:    "signed image with no identity matching specified should pass verification",
			version: "6.5.1",
			want:    sreconcile.ResultSuccess,
			assertConditions: []metav1.Condition{
				*conditions.TrueCondition(sourcev1.SourceVerifiedCondition, meta.SucceededReason, "verified signature of version <version>"),
				*conditions.TrueCondition(meta.ReconcilingCondition, meta.ProgressingReason, "building artifact: pulled '<name>' chart with version '<version>'"),
				*conditions.UnknownCondition(meta.ReadyCondition, meta.ProgressingReason, "building artifact: pulled '<name>' chart with version '<version>'"),
			},
			revision: "6.5.1@sha256:af589b918022cd8d85a4543312d28170c2e894ccab8484050ff4bdefdde30b4e",
		},
		{
			name:    "signed image with correct subject and issuer should pass verification",
			version: "6.5.1",
			want:    sreconcile.ResultSuccess,
			beforeFunc: func(obj *sourcev1.HelmChart) {
				obj.Spec.Verify.MatchOIDCIdentity = []sourcev1.OIDCIdentityMatch{
					{

						Subject: "^https://github.com/stefanprodan/podinfo.*$",
						Issuer:  "^https://token.actions.githubusercontent.com$",
					},
				}
			},
			assertConditions: []metav1.Condition{
				*conditions.TrueCondition(sourcev1.SourceVerifiedCondition, meta.SucceededReason, "verified signature of version <version>"),
				*conditions.TrueCondition(meta.ReconcilingCondition, meta.ProgressingReason, "building artifact: pulled '<name>' chart with version '<version>'"),
				*conditions.UnknownCondition(meta.ReadyCondition, meta.ProgressingReason, "building artifact: pulled '<name>' chart with version '<version>'"),
			},
			revision: "6.5.1@sha256:af589b918022cd8d85a4543312d28170c2e894ccab8484050ff4bdefdde30b4e",
		},
		{
			name:    "signed image with incorrect and correct identity matchers should pass verification",
			version: "6.5.1",
			want:    sreconcile.ResultSuccess,
			beforeFunc: func(obj *sourcev1.HelmChart) {
				obj.Spec.Verify.MatchOIDCIdentity = []sourcev1.OIDCIdentityMatch{
					{
						Subject: "intruder",
						Issuer:  "^https://honeypot.com$",
					},
					{

						Subject: "^https://github.com/stefanprodan/podinfo.*$",
						Issuer:  "^https://token.actions.githubusercontent.com$",
					},
				}
			},
			assertConditions: []metav1.Condition{
				*conditions.TrueCondition(sourcev1.SourceVerifiedCondition, meta.SucceededReason, "verified signature of version <version>"),
				*conditions.TrueCondition(meta.ReconcilingCondition, meta.ProgressingReason, "building artifact: pulled '<name>' chart with version '<version>'"),
				*conditions.UnknownCondition(meta.ReadyCondition, meta.ProgressingReason, "building artifact: pulled '<name>' chart with version '<version>'"),
			},
			revision: "6.5.1@sha256:af589b918022cd8d85a4543312d28170c2e894ccab8484050ff4bdefdde30b4e",
		},
		{
			name:    "signed image with incorrect subject and issuer should not pass verification",
			version: "6.5.1",
			wantErr: true,
			want:    sreconcile.ResultEmpty,
			beforeFunc: func(obj *sourcev1.HelmChart) {
				obj.Spec.Verify.MatchOIDCIdentity = []sourcev1.OIDCIdentityMatch{
					{
						Subject: "intruder",
						Issuer:  "^https://honeypot.com$",
					},
				}
			},
			assertConditions: []metav1.Condition{
				*conditions.TrueCondition(sourcev1.BuildFailedCondition, "ChartVerificationError", "chart verification error: failed to verify <url>: no matching signatures: none of the expected identities matched what was in the certificate"),
				*conditions.FalseCondition(sourcev1.SourceVerifiedCondition, sourcev1.VerificationError, "chart verification error: failed to verify <url>: no matching signatures"),
			},
			revision: "6.5.1@sha256:af589b918022cd8d85a4543312d28170c2e894ccab8484050ff4bdefdde30b4e",
		},
		{
			name:    "unsigned image should not pass verification",
			version: "6.1.0",
			wantErr: true,
			want:    sreconcile.ResultEmpty,
			assertConditions: []metav1.Condition{
				*conditions.TrueCondition(sourcev1.BuildFailedCondition, "ChartVerificationError", "chart verification error: failed to verify <url>: no signatures found"),
				*conditions.FalseCondition(sourcev1.SourceVerifiedCondition, sourcev1.VerificationError, "chart verification error: failed to verify <url>: no signatures found"),
			},
			revision: "6.1.0@sha256:642383f56ccb529e3f658d40312d01b58d9bc6caeef653da43e58d1afe88982a",
		},
	}

	for _, tt := range tests {
		t.Run(tt.name, func(t *testing.T) {
			g := NewWithT(t)

			clientBuilder := fakeclient.NewClientBuilder()

			repository := &sourcev1.HelmRepository{
				ObjectMeta: metav1.ObjectMeta{
					GenerateName: "helmrepository-",
				},
				Spec: sourcev1.HelmRepositorySpec{
					URL:      "oci://ghcr.io/stefanprodan/charts",
					Timeout:  &metav1.Duration{Duration: timeout},
					Provider: sourcev1beta2.GenericOCIProvider,
					Type:     sourcev1.HelmRepositoryTypeOCI,
				},
			}
			clientBuilder.WithObjects(repository)

			r := &HelmChartReconciler{
				Client:                  clientBuilder.Build(),
				EventRecorder:           record.NewFakeRecorder(32),
				Getters:                 testGetters,
				Storage:                 testStorage,
				RegistryClientGenerator: registry.ClientGenerator,
				patchOptions:            getPatchOptions(helmChartReadyCondition.Owned, "sc"),
			}

			obj := &sourcev1.HelmChart{
				ObjectMeta: metav1.ObjectMeta{
					GenerateName: "helmchart-",
				},
				Spec: sourcev1.HelmChartSpec{
					SourceRef: sourcev1.LocalHelmChartSourceReference{
						Kind: sourcev1.HelmRepositoryKind,
						Name: repository.Name,
					},
					Version: tt.version,
					Chart:   "podinfo",
					Verify: &sourcev1.OCIRepositoryVerification{
						Provider: "cosign",
					},
				},
			}
			chartUrl := fmt.Sprintf("%s/%s:%s", repository.Spec.URL, obj.Spec.Chart, obj.Spec.Version)

			assertConditions := tt.assertConditions
			for k := range assertConditions {
				assertConditions[k].Message = strings.ReplaceAll(assertConditions[k].Message, "<name>", obj.Spec.Chart)
				assertConditions[k].Message = strings.ReplaceAll(assertConditions[k].Message, "<version>", obj.Spec.Version)
				assertConditions[k].Message = strings.ReplaceAll(assertConditions[k].Message, "<url>", chartUrl)
				assertConditions[k].Message = strings.ReplaceAll(assertConditions[k].Message, "<provider>", "cosign")
			}

			if tt.beforeFunc != nil {
				tt.beforeFunc(obj)
			}

			g.Expect(r.Client.Create(ctx, obj)).ToNot(HaveOccurred())
			defer func() {
				g.Expect(r.Client.Delete(ctx, obj)).ToNot(HaveOccurred())
			}()

			sp := patch.NewSerialPatcher(obj, r.Client)

			var b chart.Build
			got, err := r.reconcileSource(ctx, sp, obj, &b)
			if tt.wantErr {
				g.Expect(err).To(HaveOccurred())
			} else {
				g.Expect(err).ToNot(HaveOccurred())
			}
			g.Expect(got).To(Equal(tt.want))
			g.Expect(obj.Status.Conditions).To(conditions.MatchConditions(tt.assertConditions))
		})
	}
}

func TestHelmChartReconciler_reconcileSourceFromOCI_verifySignatureNotation(t *testing.T) {
	g := NewWithT(t)

	tmpDir := t.TempDir()
	server, err := setupRegistryServer(ctx, tmpDir, registryOptions{})
	g.Expect(err).ToNot(HaveOccurred())
	t.Cleanup(func() {
		server.Close()
	})

	const (
		chartPath = "testdata/charts/helmchart-0.1.0.tgz"
	)

	// Load a test chart
	chartData, err := os.ReadFile(chartPath)
	g.Expect(err).ToNot(HaveOccurred())

	// Upload the test chart
	metadata, err := loadTestChartToOCI(chartData, server, "", "", "")
	g.Expect(err).NotTo(HaveOccurred())

	storage, err := NewStorage(tmpDir, server.registryHost, retentionTTL, retentionRecords)
	g.Expect(err).ToNot(HaveOccurred())

	cachedArtifact := &sourcev1.Artifact{
		Revision: "0.1.0",
		Path:     metadata.Name + "-" + metadata.Version + ".tgz",
	}
	g.Expect(storage.CopyFromPath(cachedArtifact, "testdata/charts/helmchart-0.1.0.tgz")).To(Succeed())

	certTuple := testhelper.GetRSASelfSignedSigningCertTuple("notation self-signed certs for testing")
	certs := []*x509.Certificate{certTuple.Cert}

	signer, err := signer.New(certTuple.PrivateKey, certs)
	g.Expect(err).ToNot(HaveOccurred())

	policyDocument := trustpolicy.Document{
		Version: "1.0",
		TrustPolicies: []trustpolicy.TrustPolicy{
			{
				Name:                  "test-statement-name",
				RegistryScopes:        []string{"*"},
				SignatureVerification: trustpolicy.SignatureVerification{VerificationLevel: trustpolicy.LevelStrict.Name, Override: map[trustpolicy.ValidationType]trustpolicy.ValidationAction{trustpolicy.TypeRevocation: trustpolicy.ActionSkip}},
				TrustStores:           []string{"ca:valid-trust-store"},
				TrustedIdentities:     []string{"*"},
			},
		},
	}

	tests := []struct {
		name             string
		shouldSign       bool
		beforeFunc       func(obj *sourcev1.HelmChart)
		want             sreconcile.Result
		wantErr          bool
		wantErrMsg       string
		addMultipleCerts bool
		provideNoCert    bool
		provideNoPolicy  bool
		assertConditions []metav1.Condition
		cleanFunc        func(g *WithT, build *chart.Build)
	}{
		{
			name: "unsigned charts should not pass verification",
			beforeFunc: func(obj *sourcev1.HelmChart) {
				obj.Spec.Chart = metadata.Name
				obj.Spec.Version = metadata.Version
				obj.Spec.Verify = &sourcev1.OCIRepositoryVerification{
					Provider:  "notation",
					SecretRef: &meta.LocalObjectReference{Name: "notation-config"},
				}
			},
			want:       sreconcile.ResultEmpty,
			wantErr:    true,
			wantErrMsg: "chart verification error: failed to verify <url>: no signature",
			assertConditions: []metav1.Condition{
				*conditions.TrueCondition(sourcev1.BuildFailedCondition, "ChartVerificationError", "chart verification error: failed to verify <url>: no signature"),
				*conditions.FalseCondition(sourcev1.SourceVerifiedCondition, sourcev1.VerificationError, "chart verification error: failed to verify <url>: no signature"),
			},
		},
		{
			name:       "signed charts should pass verification",
			shouldSign: true,
			beforeFunc: func(obj *sourcev1.HelmChart) {
				obj.Spec.Chart = metadata.Name
				obj.Spec.Version = metadata.Version
				obj.Spec.Verify = &sourcev1.OCIRepositoryVerification{
					Provider:  "notation",
					SecretRef: &meta.LocalObjectReference{Name: "notation-config"},
				}
			},
			want: sreconcile.ResultSuccess,
			assertConditions: []metav1.Condition{
				*conditions.TrueCondition(sourcev1.SourceVerifiedCondition, meta.SucceededReason, "verified signature of version <version>"),
				*conditions.TrueCondition(meta.ReconcilingCondition, meta.ProgressingReason, "building artifact: pulled '<name>' chart with version '<version>'"),
				*conditions.UnknownCondition(meta.ReadyCondition, meta.ProgressingReason, "building artifact: pulled '<name>' chart with version '<version>'"),
			},
			cleanFunc: func(g *WithT, build *chart.Build) {
				g.Expect(os.Remove(build.Path)).To(Succeed())
			},
		},
		{
			name:             "multiple certs should still pass verification",
			addMultipleCerts: true,
			beforeFunc: func(obj *sourcev1.HelmChart) {
				obj.Spec.Chart = metadata.Name
				obj.Spec.Version = metadata.Version
				obj.Spec.Verify = &sourcev1.OCIRepositoryVerification{
					Provider:  "notation",
					SecretRef: &meta.LocalObjectReference{Name: "notation-config"},
				}
			},
			want: sreconcile.ResultSuccess,
			assertConditions: []metav1.Condition{
				*conditions.TrueCondition(sourcev1.SourceVerifiedCondition, meta.SucceededReason, "verified signature of version <version>"),
				*conditions.TrueCondition(meta.ReconcilingCondition, meta.ProgressingReason, "building artifact: pulled '<name>' chart with version '<version>'"),
				*conditions.UnknownCondition(meta.ReadyCondition, meta.ProgressingReason, "building artifact: pulled '<name>' chart with version '<version>'"),
			},
			cleanFunc: func(g *WithT, build *chart.Build) {
				g.Expect(os.Remove(build.Path)).To(Succeed())
			},
		},
		{
			name: "verify failed before, removed from spec, remove condition",
			beforeFunc: func(obj *sourcev1.HelmChart) {
				obj.Spec.Chart = metadata.Name
				obj.Spec.Version = metadata.Version
				obj.Spec.Verify = nil
				conditions.MarkFalse(obj, sourcev1.SourceVerifiedCondition, "VerifyFailed", "fail msg")
				obj.Status.Artifact = &sourcev1.Artifact{Path: metadata.Name + "-" + metadata.Version + ".tgz"}
			},
			want: sreconcile.ResultSuccess,
			assertConditions: []metav1.Condition{
				*conditions.TrueCondition(sourcev1.ArtifactOutdatedCondition, "NewChart", "pulled '<name>' chart with version '<version>'"),
				*conditions.TrueCondition(meta.ReconcilingCondition, meta.ProgressingReason, "building artifact: pulled '<name>' chart with version '<version>'"),
				*conditions.UnknownCondition(meta.ReadyCondition, meta.ProgressingReason, "building artifact: pulled '<name>' chart with version '<version>'"),
			},
			cleanFunc: func(g *WithT, build *chart.Build) {
				g.Expect(os.Remove(build.Path)).To(Succeed())
			},
		},
		{
			name: "no cert provided should not pass verification",
			beforeFunc: func(obj *sourcev1.HelmChart) {
				obj.Spec.Chart = metadata.Name
				obj.Spec.Version = metadata.Version
				obj.Spec.Verify = &sourcev1.OCIRepositoryVerification{
					Provider:  "notation",
					SecretRef: &meta.LocalObjectReference{Name: "notation-config"},
				}
			},
			wantErr:       true,
			provideNoCert: true,
			// no namespace but the namespace name should appear before the /notation-config
			wantErrMsg: "failed to verify the signature using provider 'notation': no certificates found in secret '/notation-config'",
			want:       sreconcile.ResultEmpty,
			assertConditions: []metav1.Condition{
				*conditions.TrueCondition(sourcev1.FetchFailedCondition, "Unknown", "failed to verify the signature using provider 'notation': no certificates found in secret '/notation-config'"),
				*conditions.FalseCondition(sourcev1.SourceVerifiedCondition, sourcev1.VerificationError, "failed to verify the signature using provider 'notation': no certificates found in secret '/notation-config'"),
			},
		},
		{
			name: "empty string should fail verification",
			beforeFunc: func(obj *sourcev1.HelmChart) {
				obj.Spec.Chart = metadata.Name
				obj.Spec.Version = metadata.Version
				obj.Spec.Verify = &sourcev1.OCIRepositoryVerification{
					Provider:  "notation",
					SecretRef: &meta.LocalObjectReference{Name: "notation-config"},
				}
			},
			provideNoPolicy: true,
			wantErr:         true,
			wantErrMsg:      fmt.Sprintf("failed to verify the signature using provider 'notation': '%s' not found in secret '/notation-config'", snotation.DefaultTrustPolicyKey),
			want:            sreconcile.ResultEmpty,
			assertConditions: []metav1.Condition{
				*conditions.TrueCondition(sourcev1.FetchFailedCondition, "Unknown", fmt.Sprintf("failed to verify the signature using provider 'notation': '%s' not found in secret '/notation-config'", snotation.DefaultTrustPolicyKey)),
				*conditions.FalseCondition(sourcev1.SourceVerifiedCondition, sourcev1.VerificationError, fmt.Sprintf("failed to verify the signature using provider 'notation': '%s' not found in secret '/notation-config'", snotation.DefaultTrustPolicyKey)),
			},
		},
	}

	for _, tt := range tests {
		t.Run(tt.name, func(t *testing.T) {
			g := NewWithT(t)

			clientBuilder := fakeclient.NewClientBuilder()

			repository := &sourcev1.HelmRepository{
				ObjectMeta: metav1.ObjectMeta{
					GenerateName: "helmrepository-",
				},
				Spec: sourcev1.HelmRepositorySpec{
					URL:      fmt.Sprintf("oci://%s/testrepo", server.registryHost),
					Timeout:  &metav1.Duration{Duration: timeout},
					Provider: sourcev1beta2.GenericOCIProvider,
					Type:     sourcev1.HelmRepositoryTypeOCI,
					Insecure: true,
				},
			}

			policy, err := json.Marshal(policyDocument)
			g.Expect(err).NotTo(HaveOccurred())

			data := map[string][]byte{}

			if tt.addMultipleCerts {
				data["a.crt"] = testhelper.GetRSASelfSignedSigningCertTuple("a not used for signing").Cert.Raw
				data["b.crt"] = testhelper.GetRSASelfSignedSigningCertTuple("b not used for signing").Cert.Raw
				data["c.crt"] = testhelper.GetRSASelfSignedSigningCertTuple("c not used for signing").Cert.Raw
			}

			if !tt.provideNoCert {
				data["notation.crt"] = certTuple.Cert.Raw
			}

			if !tt.provideNoPolicy {
				data["trustpolicy.json"] = policy
			}

			secret := &corev1.Secret{
				ObjectMeta: metav1.ObjectMeta{
					Name: "notation-config",
				},
				Data: data,
			}

			caSecret := &corev1.Secret{
				ObjectMeta: metav1.ObjectMeta{
					Name:       "valid-trust-store",
					Generation: 1,
				},
				Data: map[string][]byte{
					"ca.crt": tlsCA,
				},
			}

			clientBuilder.WithObjects(repository, secret, caSecret)

			r := &HelmChartReconciler{
				Client:                  clientBuilder.Build(),
				EventRecorder:           record.NewFakeRecorder(32),
				Getters:                 testGetters,
				Storage:                 storage,
				RegistryClientGenerator: registry.ClientGenerator,
				patchOptions:            getPatchOptions(helmChartReadyCondition.Owned, "sc"),
			}

			obj := &sourcev1.HelmChart{
				ObjectMeta: metav1.ObjectMeta{
					GenerateName: "helmchart-",
				},
				Spec: sourcev1.HelmChartSpec{
					SourceRef: sourcev1.LocalHelmChartSourceReference{
						Kind: sourcev1.HelmRepositoryKind,
						Name: repository.Name,
					},
				},
			}

			chartUrl := fmt.Sprintf("oci://%s/testrepo/%s:%s", server.registryHost, metadata.Name, metadata.Version)

			if tt.beforeFunc != nil {
				tt.beforeFunc(obj)
			}

			if tt.shouldSign {
				artifact := fmt.Sprintf("%s/testrepo/%s:%s", server.registryHost, metadata.Name, metadata.Version)

				remoteRepo, err := oras.NewRepository(artifact)
				g.Expect(err).ToNot(HaveOccurred())

				remoteRepo.PlainHTTP = true

				repo := nr.NewRepository(remoteRepo)

				signatureMediaType := cose.MediaTypeEnvelope

				signOptions := notation.SignOptions{
					SignerSignOptions: notation.SignerSignOptions{
						SignatureMediaType: signatureMediaType,
					},
					ArtifactReference: artifact,
				}

				_, err = notation.Sign(ctx, signer, repo, signOptions)
				g.Expect(err).ToNot(HaveOccurred())
			}

			assertConditions := tt.assertConditions
			for k := range assertConditions {
				assertConditions[k].Message = strings.ReplaceAll(assertConditions[k].Message, "<name>", metadata.Name)
				assertConditions[k].Message = strings.ReplaceAll(assertConditions[k].Message, "<version>", metadata.Version)
				assertConditions[k].Message = strings.ReplaceAll(assertConditions[k].Message, "<url>", chartUrl)
				assertConditions[k].Message = strings.ReplaceAll(assertConditions[k].Message, "<provider>", "notation")
			}

			var b chart.Build
			if tt.cleanFunc != nil {
				defer tt.cleanFunc(g, &b)
			}

			g.Expect(r.Client.Create(context.TODO(), obj)).ToNot(HaveOccurred())
			defer func() {
				g.Expect(r.Client.Delete(context.TODO(), obj)).ToNot(HaveOccurred())
			}()

			sp := patch.NewSerialPatcher(obj, r.Client)

			got, err := r.reconcileSource(ctx, sp, obj, &b)
			if tt.wantErr {
				tt.wantErrMsg = strings.ReplaceAll(tt.wantErrMsg, "<url>", chartUrl)
				g.Expect(err).ToNot(BeNil())
				g.Expect(err.Error()).To(ContainSubstring(tt.wantErrMsg))
			} else {
				g.Expect(err).ToNot(HaveOccurred())
			}
			g.Expect(got).To(Equal(tt.want))
			g.Expect(obj.Status.Conditions).To(conditions.MatchConditions(tt.assertConditions))
		})
	}
}

func TestHelmChartReconciler_reconcileSourceFromOCI_verifySignatureCosign(t *testing.T) {
	g := NewWithT(t)

	tmpDir := t.TempDir()
	server, err := setupRegistryServer(ctx, tmpDir, registryOptions{})
	g.Expect(err).ToNot(HaveOccurred())
	t.Cleanup(func() {
		server.Close()
	})

	const (
		chartPath = "testdata/charts/helmchart-0.1.0.tgz"
	)

	// Load a test chart
	chartData, err := os.ReadFile(chartPath)
	g.Expect(err).ToNot(HaveOccurred())

	// Upload the test chart
	metadata, err := loadTestChartToOCI(chartData, server, "", "", "")
	g.Expect(err).NotTo(HaveOccurred())

	storage, err := NewStorage(tmpDir, server.registryHost, retentionTTL, retentionRecords)
	g.Expect(err).ToNot(HaveOccurred())

	cachedArtifact := &sourcev1.Artifact{
		Revision: "0.1.0",
		Path:     metadata.Name + "-" + metadata.Version + ".tgz",
	}
	g.Expect(storage.CopyFromPath(cachedArtifact, "testdata/charts/helmchart-0.1.0.tgz")).To(Succeed())

	pf := func(b bool) ([]byte, error) {
		return []byte("cosign-password"), nil
	}

	keys, err := cosign.GenerateKeyPair(pf)
	g.Expect(err).ToNot(HaveOccurred())

	err = os.WriteFile(path.Join(tmpDir, "cosign.key"), keys.PrivateBytes, 0600)
	g.Expect(err).ToNot(HaveOccurred())

	defer func() {
		err := os.Remove(path.Join(tmpDir, "cosign.key"))
		g.Expect(err).ToNot(HaveOccurred())
	}()

	tests := []struct {
		name             string
		shouldSign       bool
		beforeFunc       func(obj *sourcev1.HelmChart)
		want             sreconcile.Result
		wantErr          bool
		wantErrMsg       string
		assertConditions []metav1.Condition
		cleanFunc        func(g *WithT, build *chart.Build)
	}{
		{
			name: "unsigned charts should not pass verification",
			beforeFunc: func(obj *sourcev1.HelmChart) {
				obj.Spec.Chart = metadata.Name
				obj.Spec.Version = metadata.Version
				obj.Spec.Verify = &sourcev1.OCIRepositoryVerification{
					Provider:  "cosign",
					SecretRef: &meta.LocalObjectReference{Name: "cosign-key"},
				}
			},
			want:       sreconcile.ResultEmpty,
			wantErr:    true,
			wantErrMsg: "chart verification error: failed to verify <url>: no signatures found",
			assertConditions: []metav1.Condition{
				*conditions.TrueCondition(sourcev1.BuildFailedCondition, "ChartVerificationError", "chart verification error: failed to verify <url>: no signatures found"),
				*conditions.FalseCondition(sourcev1.SourceVerifiedCondition, sourcev1.VerificationError, "chart verification error: failed to verify <url>: no signatures found"),
			},
		},
		{
			name: "unsigned charts should not pass keyless verification",
			beforeFunc: func(obj *sourcev1.HelmChart) {
				obj.Spec.Chart = metadata.Name
				obj.Spec.Version = metadata.Version
				obj.Spec.Verify = &sourcev1.OCIRepositoryVerification{
					Provider: "cosign",
				}
			},
			want:    sreconcile.ResultEmpty,
			wantErr: true,
			assertConditions: []metav1.Condition{
				*conditions.TrueCondition(sourcev1.BuildFailedCondition, "ChartVerificationError", "chart verification error: failed to verify <url>: no signatures found"),
				*conditions.FalseCondition(sourcev1.SourceVerifiedCondition, sourcev1.VerificationError, "chart verification error: failed to verify <url>: no signatures found"),
			},
		},
		{
			name:       "signed charts should pass verification",
			shouldSign: true,
			beforeFunc: func(obj *sourcev1.HelmChart) {
				obj.Spec.Chart = metadata.Name
				obj.Spec.Version = metadata.Version
				obj.Spec.Verify = &sourcev1.OCIRepositoryVerification{
					Provider:  "cosign",
					SecretRef: &meta.LocalObjectReference{Name: "cosign-key"},
				}
			},
			want: sreconcile.ResultSuccess,
			assertConditions: []metav1.Condition{
				*conditions.TrueCondition(sourcev1.SourceVerifiedCondition, meta.SucceededReason, "verified signature of version <version>"),
				*conditions.TrueCondition(meta.ReconcilingCondition, meta.ProgressingReason, "building artifact: pulled '<name>' chart with version '<version>'"),
				*conditions.UnknownCondition(meta.ReadyCondition, meta.ProgressingReason, "building artifact: pulled '<name>' chart with version '<version>'"),
			},
			cleanFunc: func(g *WithT, build *chart.Build) {
				g.Expect(os.Remove(build.Path)).To(Succeed())
			},
		},
		{
			name: "verify failed before, removed from spec, remove condition",
			beforeFunc: func(obj *sourcev1.HelmChart) {
				obj.Spec.Chart = metadata.Name
				obj.Spec.Version = metadata.Version
				obj.Spec.Verify = nil
				conditions.MarkFalse(obj, sourcev1.SourceVerifiedCondition, "VerifyFailed", "fail msg")
				obj.Status.Artifact = &sourcev1.Artifact{Path: metadata.Name + "-" + metadata.Version + ".tgz"}
			},
			want: sreconcile.ResultSuccess,
			assertConditions: []metav1.Condition{
				*conditions.TrueCondition(sourcev1.ArtifactOutdatedCondition, "NewChart", "pulled '<name>' chart with version '<version>'"),
				*conditions.TrueCondition(meta.ReconcilingCondition, meta.ProgressingReason, "building artifact: pulled '<name>' chart with version '<version>'"),
				*conditions.UnknownCondition(meta.ReadyCondition, meta.ProgressingReason, "building artifact: pulled '<name>' chart with version '<version>'"),
			},
			cleanFunc: func(g *WithT, build *chart.Build) {
				g.Expect(os.Remove(build.Path)).To(Succeed())
			},
		},
	}

	for _, tt := range tests {
		t.Run(tt.name, func(t *testing.T) {
			g := NewWithT(t)

			clientBuilder := fakeclient.NewClientBuilder()

			repository := &sourcev1.HelmRepository{
				ObjectMeta: metav1.ObjectMeta{
					GenerateName: "helmrepository-",
				},
				Spec: sourcev1.HelmRepositorySpec{
					URL:      fmt.Sprintf("oci://%s/testrepo", server.registryHost),
					Timeout:  &metav1.Duration{Duration: timeout},
					Provider: sourcev1beta2.GenericOCIProvider,
					Type:     sourcev1.HelmRepositoryTypeOCI,
					Insecure: true,
				},
			}

			secret := &corev1.Secret{
				ObjectMeta: metav1.ObjectMeta{
					Name: "cosign-key",
				},
				Data: map[string][]byte{
					"cosign.pub": keys.PublicBytes,
				}}

			clientBuilder.WithObjects(repository, secret)

			r := &HelmChartReconciler{
				Client:                  clientBuilder.Build(),
				EventRecorder:           record.NewFakeRecorder(32),
				Getters:                 testGetters,
				Storage:                 storage,
				RegistryClientGenerator: registry.ClientGenerator,
				patchOptions:            getPatchOptions(helmChartReadyCondition.Owned, "sc"),
			}

			obj := &sourcev1.HelmChart{
				ObjectMeta: metav1.ObjectMeta{
					GenerateName: "helmchart-",
				},
				Spec: sourcev1.HelmChartSpec{
					SourceRef: sourcev1.LocalHelmChartSourceReference{
						Kind: sourcev1.HelmRepositoryKind,
						Name: repository.Name,
					},
				},
			}

			chartUrl := fmt.Sprintf("oci://%s/testrepo/%s:%s", server.registryHost, metadata.Name, metadata.Version)

			if tt.beforeFunc != nil {
				tt.beforeFunc(obj)
			}

			if tt.shouldSign {
				ko := coptions.KeyOpts{
					KeyRef:   path.Join(tmpDir, "cosign.key"),
					PassFunc: pf,
				}

				ro := &coptions.RootOptions{
					Timeout: timeout,
				}

				err = sign.SignCmd(ro, ko, coptions.SignOptions{
					Upload:           true,
					SkipConfirmation: true,
					TlogUpload:       false,
					Registry:         coptions.RegistryOptions{Keychain: oci.Anonymous{}, AllowHTTPRegistry: true},
				},
					[]string{fmt.Sprintf("%s/testrepo/%s:%s", server.registryHost, metadata.Name, metadata.Version)})
				g.Expect(err).ToNot(HaveOccurred())
			}

			assertConditions := tt.assertConditions
			for k := range assertConditions {
				assertConditions[k].Message = strings.ReplaceAll(assertConditions[k].Message, "<name>", metadata.Name)
				assertConditions[k].Message = strings.ReplaceAll(assertConditions[k].Message, "<version>", metadata.Version)
				assertConditions[k].Message = strings.ReplaceAll(assertConditions[k].Message, "<url>", chartUrl)
				assertConditions[k].Message = strings.ReplaceAll(assertConditions[k].Message, "<provider>", "cosign")
			}

			var b chart.Build
			if tt.cleanFunc != nil {
				defer tt.cleanFunc(g, &b)
			}

			g.Expect(r.Client.Create(context.TODO(), obj)).ToNot(HaveOccurred())
			defer func() {
				g.Expect(r.Client.Delete(context.TODO(), obj)).ToNot(HaveOccurred())
			}()

			sp := patch.NewSerialPatcher(obj, r.Client)

			got, err := r.reconcileSource(ctx, sp, obj, &b)
			if tt.wantErr {
				tt.wantErrMsg = strings.ReplaceAll(tt.wantErrMsg, "<url>", chartUrl)
				g.Expect(err).ToNot(BeNil())
				g.Expect(err.Error()).To(ContainSubstring(tt.wantErrMsg))
			} else {
				g.Expect(err).ToNot(HaveOccurred())
			}
			g.Expect(got).To(Equal(tt.want))
			g.Expect(obj.Status.Conditions).To(conditions.MatchConditions(tt.assertConditions))
		})
	}
}

// extractChartMeta is used to extract a chart metadata from a byte array
func extractChartMeta(chartData []byte) (*hchart.Metadata, error) {
	ch, err := loader.LoadArchive(bytes.NewReader(chartData))
	if err != nil {
		return nil, err
	}
	return ch.Metadata, nil
}

func loadTestChartToOCI(chartData []byte, server *registryClientTestServer, certFile, keyFile, cafile string) (*hchart.Metadata, error) {
	// Login to the registry
	err := server.registryClient.Login(server.registryHost,
		helmreg.LoginOptBasicAuth(testRegistryUsername, testRegistryPassword),
		helmreg.LoginOptTLSClientConfig(certFile, keyFile, cafile))
	if err != nil {
		return nil, fmt.Errorf("failed to login to OCI registry: %w", err)
	}
	metadata, err := extractChartMeta(chartData)
	if err != nil {
		return nil, fmt.Errorf("failed to extract chart metadata: %w", err)
	}

	// Upload the test chart
	ref := fmt.Sprintf("%s/testrepo/%s:%s", server.registryHost, metadata.Name, metadata.Version)
	_, err = server.registryClient.Push(chartData, ref)
	if err != nil {
		return nil, fmt.Errorf("failed to push chart: %w", err)
	}

	return metadata, nil
}<|MERGE_RESOLUTION|>--- conflicted
+++ resolved
@@ -670,13 +670,8 @@
 				conditions.MarkUnknown(obj, meta.ReadyCondition, "foo", "bar")
 			},
 			want:    sreconcile.ResultEmpty,
-<<<<<<< HEAD
 			wantErr: &serror.Generic{Err: errors.New("gitrepositories.cd.qdrant.io \"unavailable\" not found")},
-			assertFunc: func(g *WithT, build chart.Build, obj helmv1.HelmChart) {
-=======
-			wantErr: &serror.Generic{Err: errors.New("gitrepositories.source.toolkit.fluxcd.io \"unavailable\" not found")},
 			assertFunc: func(g *WithT, build chart.Build, obj sourcev1.HelmChart) {
->>>>>>> e1ff038f
 				g.Expect(build.Complete()).To(BeFalse())
 
 				g.Expect(obj.Status.Conditions).To(conditions.MatchConditions([]metav1.Condition{
